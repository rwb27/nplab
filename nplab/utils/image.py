--- conflicted
+++ resolved
@@ -66,19 +66,12 @@
     print("image size is %d" % img.size)
     
     png = png_encode(img)
-<<<<<<< HEAD
-    print("PNG size is %d (%.d%%)" % (png.size, (100*png.size)/img.size))
-    assert png.size < img.size, "The PNG was bigger than the image!"
-    
-    jpeg = jpeg_encode(img)
-    print("JPEG size is %d (%d%%)" % (jpeg.size, (100*jpeg.size)/img.size))
-=======
     print("PNG size is %d (%.d%%)" % (png.size, old_div((100*png.size),img.size)))
     assert png.size < img.size, "The PNG was bigger than the image!"
     
     jpeg = jpeg_encode(img)
     print("JPEG size is %d (%d%%)" % (jpeg.size, old_div((100*jpeg.size),img.size)))
->>>>>>> 0088bc2c
+
     assert jpeg.size < img.size, "The JPEG was bigger than the image!"
     
     assert np.all(png_decode(png) == img), "The PNG did not uncompress losslessly."
@@ -86,9 +79,7 @@
     
     jpeg_noise = jpeg_decode(jpeg).astype(np.float) - img
     print("JPEG differed from source image by %.2f RMS" % np.std(jpeg_noise))
-    
+
+
 if __name__ == '__main__':
-    test_image_codecs()
-    
-    
-    +    test_image_codecs()