from nplab.utils.gui import QtWidgets, uic, QtCore
from nplab.ui.ui_tools import UiTools
import nplab.datafile as df
from nplab.utils.log import create_logger, ColoredFormatter

import os
import inspect
import numpy as np

import pyqtgraph
import pyqtgraph.dockarea

import logging

LOGGER = create_logger('GeneratedGUI')


class GuiGenerator(QtWidgets.QMainWindow, UiTools):
    """A object for generating a main gui through stitching together multiple guis 
    by the generation of dock widgets, this allow the user to create a save a custom
    gui without all of the hard work
    """

    def __init__(self, instrument_dict, parent=None, dock_settings_path=None,
                 scripts_path=None, working_directory=None):  #
        """Args:
            instrument_dict(dict) :     This is a dictionary containing the
                                        instruments objects where the key is the 
                                        objects new name in the generated new Ipython 
                                        console
            dock_settings_path(str):    A path for loading a previous dock widget
                                        configuration
            script_path(str):           The path of any scripts the user may want to
                                        run using the drop down menu at the top
                                        of the gui
            working_directory(str):     A path to the requested working directory - 
                                        handy if you always wish to save data to 
                                        the same directories
                                """
        super(GuiGenerator, self).__init__(parent)
        self._logger = LOGGER
        self.instr_dict = instrument_dict
        if working_directory is None:
            self.working_directory = os.path.join(os.getcwd())
        else:
            self.working_directory = working_directory
        self.data_file = df.current(working_directory=working_directory)
        self.instr_dict["HDF5"] = self.data_file
        self.setDockNestingEnabled(1)

        uic.loadUi(os.path.join(os.path.dirname(__file__), 'guigenerator.ui'), self)

        self.allDocks = {}
        self.allWidgets = {}
        self.actions = dict(Views={}, Instruments={})

        self.dockwidgetArea = pyqtgraph.dockarea.DockArea()
        self.dockWidgetArea = self.replace_widget(self.verticalLayout, self.centralWidget(), self.dockwidgetArea)
        self.dockWidgetAllInstruments.setWidget(self.dockwidgetArea)
        self.dockWidgetAllInstruments.setTitleBarWidget(QtWidgets.QWidget())  # This trick makes the title bar disappear

        # Iterate over all the opened instruments. If the instrument has a GUI (i.e. if they have the get_qt_ui function
        # defined inside them), then create a pyqtgraph.Dock for it and add its widget to the Dock. Also prints out any
        # instruments that do not have GUIs
        self._logger.info('Opening all GUIs')

        for instr in self.instr_dict:
            self._open_one_gui(instr)

        self.terminalWindow = None
        self.menuTerminal()
        self._addActionViewMenu('Terminal')

        self.script_menu = None
        if scripts_path is not None:
            self.scripts_path = scripts_path
        else:
            self.scripts_path = 'scripts'
        self.makeScriptMenu()

        self.NightMode = 1

        # address of h5 file
        self.filename = df.current().filename

        self._setupSignals()
        if dock_settings_path is not None:
            self.dock_settings_path = dock_settings_path
            self.menuLoadSettings()
        else:
            self.dock_settings_path = None
        self.showMaximized()

    def __getattribute__(self, name):  # All instruments log function and method calls at debugging level

        returned = QtCore.QObject.__getattribute__(self, name)
        if inspect.isfunction(returned) or inspect.ismethod(returned):
            codeline = inspect.getsourcelines(returned)[1]
            filename = inspect.getfile(returned)
            self._logger.debug('Called %s on line %g of %s' % (returned.__name__, codeline, filename))
        return returned

    def _open_one_gui(self, instrument_name):
        """A command for opening a single Instruemnt guiand creating a dock through acquiring the 
        get_qt_ui function for a single panel or if invidual control and preview widgets
        are possible then the get_control_widget and get_preview_widgets will be sed
        """
        if hasattr(self.instr_dict[instrument_name], 'get_control_widget') or hasattr(self.instr_dict[instrument_name],
                                                                                      'get_preview_widget'):
            if hasattr(self.instr_dict[instrument_name], 'get_control_widget'):
                self.allWidgets[instrument_name + ' controls'] = self.instr_dict[instrument_name].get_control_widget()
                self.allDocks[instrument_name + ' controls'] = pyqtgraph.dockarea.Dock(instrument_name + ' controls')
                self.dockwidgetArea.addDock(self.allDocks[instrument_name + ' controls'], 'left')
                self.allDocks[instrument_name + ' controls'].addWidget(self.allWidgets[instrument_name + ' controls'])
                self._addActionViewMenu(instrument_name + ' controls')
            if hasattr(self.instr_dict[instrument_name], 'get_preview_widget'):
                self.allWidgets[instrument_name + ' display'] = self.instr_dict[instrument_name].get_preview_widget()
                self.allDocks[instrument_name + ' display'] = pyqtgraph.dockarea.Dock(instrument_name + ' display')
                self.dockwidgetArea.addDock(self.allDocks[instrument_name + ' display'], 'left')
                self.allDocks[instrument_name + ' display'].addWidget(self.allWidgets[instrument_name + ' display'])
                self._addActionViewMenu(instrument_name + ' display')
        elif hasattr(self.instr_dict[instrument_name], 'get_qt_ui'):
            self.allWidgets[instrument_name] = self.instr_dict[instrument_name].get_qt_ui()
            self.allDocks[instrument_name] = pyqtgraph.dockarea.Dock(instrument_name)
            self.dockwidgetArea.addDock(self.allDocks[instrument_name], 'left')
            self.allDocks[instrument_name].addWidget(self.allWidgets[instrument_name])
            self._addActionViewMenu(instrument_name)
        else:
            self._logger.warn('%s does not have a get_qt_ui' % instrument_name)

    def _addActionViewMenu(self, instr):
        """Create the actions menu - such as enabled and disabling gui's on the fly """
        if instr not in self.actions['Views']:
            action = QtWidgets.QAction(instr, self)
            self.menuView.addAction(action)
            action.setCheckable(True)
            action.setChecked(True)
            action.triggered.connect(lambda: self._toggleView(instr))
            self.actions['Views'][instr] = action

    def _toggleView(self, instr):
        """A function for togalling a single gui """
        if self.actions['Views'][instr].isChecked():
            self.allDocks[instr].show()
            self.dockwidgetArea.addDock(self.allDocks[instr], 'left')
        else:
            self.allDocks[instr].close()

    def _setupSignals(self):
        """Connect signals for the different general gui buttons/menu's """
        self.actionExit.triggered.connect(self.close)
        self.actionNightMode.triggered.connect(self.toggleNightMode)
        self.actionTerminal.triggered.connect(self.menuTerminal)
        self.actionShowBrowser.triggered.connect(self.toggle_browser)
        self.actionNewExperiment.triggered.connect(self.menuNewExperiment)
        self.actionCloseExperiment.triggered.connect(self.menuCloseExperiment)
        self.actionSaveExperiment.triggered.connect(self.menuSaveExperiment)
        self.actionSaveSettings.triggered.connect(self.menuSaveSettings)
        self.actionRecallSettings.triggered.connect(self.menuLoadSettings)
        # For some reason the following does not work if put in a loop
        actions = self.menuVerbose.actions()
        actions[0].triggered.connect(lambda: self.VerboseChanged(actions[0]))
        actions[1].triggered.connect(lambda: self.VerboseChanged(actions[1]))
        actions[2].triggered.connect(lambda: self.VerboseChanged(actions[2]))

    def toggle_browser(self):
        """enable or disable the file browser """
        self.actions['Views']['HDF5'].toggle()
        self._toggleView('HDF5')

    def toggleNightMode(self):
        """A function to switch all the colors to night mode - handy when working in an optics lab """
        try:
            if self.actionNightMode.isChecked():
                import qdarkstyle
                self.setStyleSheet(qdarkstyle.load_stylesheet(pyside=False))
            else:
                self.setStyleSheet('')
        except Exception as e:
            print e
            print 'trying Qt 5'
            try:
                if self.actionNightMode.isChecked():
                    import qdarkstyle
                    self.setStyleSheet(qdarkstyle.load_stylesheet_pyqt5())
                else:
                    self.setStyleSheet('')
            except Exception as ee:
                print ee
                print 'Qt 5 style sheet failed'

    def menuSaveSettings(self):
        """A function for saving the current dock layout and settings to a numpy
        binary array file"""
        dock_state = self.dockWidgetArea.saveState()
        if self.dock_settings_path == None:
            import nplab.utils.gui
            from nplab.utils.gui import QtGui, QtWidgets
            #     app = nplab.utils.gui.get_qt_app()  # ensure Qt is running
            self.dock_settings_path = QtWidgets.QFileDialog.getSaveFileName(
                caption="Create new dock settings file",
                directory=self.working_directory,
                #            options=qtgui.QFileDialog.DontConfirmOverwrite,
            )[0]

        np.save(self.dock_settings_path, dock_state)

    def menuLoadSettings(self):
        """A function for loading the current dock layout and settings to a numpy
        binary array file"""
        if self.dock_settings_path == None:
            import nplab.utils.gui
            from nplab.utils.gui import QtGui, QtWidgets
            #          app = nplab.utils.gui.get_qt_app()  # ensure Qt is running
            self.dock_settings_path = QtWidgets.QFileDialog.getOpenFileName(
                caption="Select Existing Data File",
                directory=self.working_directory,
            )[0]
        try:
            loaded_state = np.load(self.dock_settings_path)
            loaded_state = loaded_state[()]
            self.dockWidgetArea.restoreState(loaded_state)
        except:
            self._logger.warn(
                'The dock_settings file does not exist! or it is for the wrong docks!')

    def menuNewExperiment(self):
        """A start new experiement button casuing the gui to close ask for a new file
            and reopen"""
        dock_state = self.dockWidgetArea.saveState()
        self.toggle_browser()
        self.data_file.flush()
        self.data_file.close()
        self.data_file = df.current(working_directory=self.working_directory)
        self.instr_dict['HDF5'] = self.data_file
        self._open_one_gui('HDF5')
        self.dockWidgetArea.restoreState(dock_state)

    def menuSaveExperiment(self):
        """push to data to hard drive """
        self.data_file.flush()

    def menuCloseExperiment(self):
        """Close the current data_file """
        try:
            self.data_file.flush()
            self.data_file.close()
            self.allWidgets['HDF5'].treeWidget.model.refresh_tree()
        except Exception as e:
            self._logger.info("You likely tried closing a closed file: %s" % e)

    def menuTerminal(self):
        """ Create an ipython console for use within the experiment and push
        all the equipment to it with the requested names
        """
        from nplab.utils import terminal
        if self.terminalWindow is None:
<<<<<<< HEAD
            self.terminalWindow = terminal.ipython()
            self.terminalWindow.push({'gui': self, 'exper': self.instr_dict})
            self.terminalWindow.push(self.instr_dict)
            self.terminalWindow.execute('import nplab.datafile as df')
            self.terminalWindow.execute('data_file = df.current()')
            self.terminalWindow.execute('')
=======
            if os.environ["QT_API"] == "pyqt5":
                self.terminalWindow = terminal.QIPythonWidget()
                self.terminalWindow.push_vars({'gui': self, 'exper': self.instr_dict})
                self.terminalWindow.push_vars(self.instr_dict)
                self.terminalWindow.execute_command('import nplab.datafile as df')
                self.terminalWindow.execute_command('')
                handle = logging.StreamHandler(self.terminalWindow.kernel_manager.kernel.stdout)
            else:
                self.terminalWindow = terminal.ipython()
                self.terminalWindow.push({'gui': self, 'exper': self.instr_dict})
                self.terminalWindow.push(self.instr_dict)
                self.terminalWindow.execute('import nplab.datafile as df')
                self.terminalWindow.execute('data_file = df.current()')
                self.terminalWindow.execute('')
                handle = logging.StreamHandler(self.terminalWindow.kernel.stdout)
>>>>>>> b5baa792
            formatter = ColoredFormatter('[%(name)s] - %(levelname)s: %(message)s - %(asctime)s ', '%H:%M')
            handle.setFormatter(formatter)
            self._logger.addHandler(handle)
            instr_logger = logging.getLogger('Instrument')
            instr_logger.addHandler(handle)

            self.allDocks['Terminal'] = pyqtgraph.dockarea.Dock('Terminal')
            if os.environ["QT_API"] == "pyqt5":
                self.allWidgets['Terminal'] = self.terminalWindow
            else:
                self.allWidgets['Terminal'] = self.terminalWindow.control
            self.dockwidgetArea.addDock(self.allDocks['Terminal'], 'left')
            self.allDocks['Terminal'].addWidget(self.allWidgets['Terminal'])
        else:
            self.actions['Views']['Terminal'].toggle()
            self._toggleView('Terminal')

    '''Script menu'''

    def makeScriptMenu(self):
        """Generate a menu for running the scripts found in the scripts path locationlocation """
        from functools import partial

        if self.script_menu is None:
            script_menu = self.menuBar().addMenu('&Scripts')
        else:
            script_menu = self.script_menu

        menus = {self.scripts_path: script_menu}

        for dirpath, dirnames, filenames in os.walk(self.scripts_path):
            # print filenames
            current = menus[dirpath]
            for dn in dirnames:
                menus[os.path.join(dirpath, dn)] = current.addMenu(dn)
            for fn in filenames:
                if fn != '__init__.py':
                    menuitem = current.addAction(fn)
                    menuitem.triggered.connect(partial(self.menuScriptClicked, fn))

        script_menu.addSeparator()
        refreshScripts = script_menu.addAction('Refresh')
        refreshScripts.triggered.connect(self.refreshScriptMenu)
        self.script_menu = script_menu

    def refreshScriptMenu(self):
        """clear and recompile the scripts menu """
        self.script_menu.clear()
        self.makeScriptMenu()

    def menuScriptClicked(self, scriptname):
        """Runs the selected script """
        if self.terminalWindow is None:
            self.menuTerminal()

        self.terminalWindow.run_script(scriptname)

    def VerboseChanged(self, action):
        """Automatically change the loggers 
        verbosity level across all instruments upon 
        request  """
        instr_logger = logging.getLogger('Instrument')
        if action.isChecked():
            self._logger.setLevel(action.text().upper())
            instr_logger.setLevel(action.text().upper())
            for action2 in self.menuVerbose.actions():
                if action2.text() != action.text():
                    action2.setChecked(False)
        else:
            self.menuVerbose.actions()[1].setChecked(True)
            instr_logger.setLevel('INFO')
            self._logger.setLevel('INFO')

    def closeEvent(self, event):
        """A quick are you sure you want to quit function """
        quit_msg = "Are you sure you want to exit the program?"
        print quit_msg
        try:
            if os.environ["QT_API"] == "pyqt5":
                reply = QtWidgets.QMessageBox.question(self, 'Message', quit_msg,
                                                       QtWidgets.QMessageBox.Yes | QtWidgets.QMessageBox.Save | QtWidgets.QMessageBox.No)

            else:
                reply = QtWidgets.QMessageBox.question(self, 'Message', quit_msg,
                                                       QtWidgets.QMessageBox.Yes, QtWidgets.QMessageBox.Save,
                                                       QtWidgets.QMessageBox.No)

            if reply != QtWidgets.QMessageBox.No:
                if reply == QtWidgets.QMessageBox.Save:
                    self.menuSaveSettings()
                    # self.experiment.save_load_all_settings()
                #            self.experiment.isLive = 0

                #            if self.experiment.ExpFile is not None:
                #                self.experiment.ExpFile.flush()
                #                self.experiment.ExpFile.close()
                #            self.experiment.__del__()
                event.accept()
            else:
                event.ignore()
        except Exception as e:
            print e<|MERGE_RESOLUTION|>--- conflicted
+++ resolved
@@ -255,14 +255,6 @@
         """
         from nplab.utils import terminal
         if self.terminalWindow is None:
-<<<<<<< HEAD
-            self.terminalWindow = terminal.ipython()
-            self.terminalWindow.push({'gui': self, 'exper': self.instr_dict})
-            self.terminalWindow.push(self.instr_dict)
-            self.terminalWindow.execute('import nplab.datafile as df')
-            self.terminalWindow.execute('data_file = df.current()')
-            self.terminalWindow.execute('')
-=======
             if os.environ["QT_API"] == "pyqt5":
                 self.terminalWindow = terminal.QIPythonWidget()
                 self.terminalWindow.push_vars({'gui': self, 'exper': self.instr_dict})
@@ -278,7 +270,6 @@
                 self.terminalWindow.execute('data_file = df.current()')
                 self.terminalWindow.execute('')
                 handle = logging.StreamHandler(self.terminalWindow.kernel.stdout)
->>>>>>> b5baa792
             formatter = ColoredFormatter('[%(name)s] - %(levelname)s: %(message)s - %(asctime)s ', '%H:%M')
             handle.setFormatter(formatter)
             self._logger.addHandler(handle)
