--- conflicted
+++ resolved
@@ -277,22 +277,14 @@
     for n, group_name in enumerate(group_names):
         data_group = datafile[group_name]
         save_group = outputfile.require_group('particleScanSummaries/scan%s' % n)
-<<<<<<< HEAD
-        Particle_groups = [group for key, group in data_group.items() if "Particle_" in key] #filter out scan groups from overview images, etc.
-=======
         Particle_groups = [group for key, group in list(data_group.items()) if "Particle_" in key] #filter out scan groups from overview images, etc.
->>>>>>> 0088bc2c
-                      
+
         if len(Particle_groups) > 0:
             shape = (len(Particle_groups), Particle_groups[0]['alinger.z_scan_0'].attrs.get('wavelengths').shape[0])
             #these datasets will save the fit parameters to each spectrum in the current scan
             spectra = save_group.create_dataset("spectra", shape)
             
-<<<<<<< HEAD
-            for name, value in Particle_groups[0]['alinger.z_scan_0'].attrs.items():
-=======
             for name, value in list(Particle_groups[0]['alinger.z_scan_0'].attrs.items()):
->>>>>>> 0088bc2c
                 spectra.attrs.create(name, value)
             
             peak_z = save_group.create_dataset("peak_z", shape)
