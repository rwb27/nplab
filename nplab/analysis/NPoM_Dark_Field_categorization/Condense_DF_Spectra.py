--- conflicted
+++ resolved
@@ -378,13 +378,8 @@
 
                     if int(old_div(100 * nn, len(particleGroups))) in nummers:
                         currentTime = time.time() - scanStart
-<<<<<<< HEAD
-                        mins = int(currentTime / 60)
-                        secs = (np.round((currentTime % 60)*100))/100
-=======
                         mins = int(old_div(currentTime, 60))
                         secs = old_div((np.round((currentTime % 60)*100)),100)
->>>>>>> 0088bc2c
                         print('%s%% (%s particles) complete in %s min %s sec' % (nummers[0], nn, mins, secs))
                         nummers = nummers[1:]
 
@@ -437,17 +432,10 @@
                     spectra.append(y)
 
                 currentTime = time.time() - scanStart
-<<<<<<< HEAD
-                mins = int(currentTime / 60)
-                secs = (np.round((currentTime % 60)*100))/100
-                print('100%% (%s particles) complete in %s min %s sec' % (len(particleGroups), mins, secs))
-                percentDefocused = 100 * len(dodgyParticles) / len(spectra)
-=======
                 mins = int(old_div(currentTime, 60))
                 secs = old_div((np.round((currentTime % 60)*100)),100)
                 print('100%% (%s particles) complete in %s min %s sec' % (len(particleGroups), mins, secs))
                 percentDefocused = old_div(100 * len(dodgyParticles), len(spectra))
->>>>>>> 0088bc2c
 
                 if old_div(percentDefocused, 100) > dodgyThreshold:
                     alignment = 'Poor'
