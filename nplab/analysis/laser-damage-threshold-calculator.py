--- conflicted
+++ resolved
@@ -1,3 +1,4 @@
+# -*- coding: utf-8 -*-
 from __future__ import division
 from __future__ import print_function
 from past.utils import old_div
@@ -44,11 +45,7 @@
 #CW regime - Thermal damage
 if laser_type == "cw" or (laser_type == "pulsed" and laser_pulse_duration >= 1e-7):
 	print("-----CW-----")
-<<<<<<< HEAD
-	linear_power_density = laser_output_power/beam_diameter #[units: W/cm - see Thorlabs LIDT tutorial]
-=======
 	linear_power_density = old_div(laser_output_power,beam_diameter) #[units: W/cm - see Thorlabs LIDT tutorial]
->>>>>>> 0088bc2c
 
 	if beam_profile == "gaussian":
 		linear_power_density= linear_power_density*2.0 # adjust for peak power in gaussian beam
