--- conflicted
+++ resolved
@@ -1438,12 +1438,7 @@
     with h5py.File(outputFileName) as opf:
 
         gNPoMs = opf['NPoMs']
-<<<<<<< HEAD
-        npTypes = list(gNPoMs.keys())
-
-=======
         npTypes = ['All NPoMs', 'Non-Weird-Peakers', 'Weird Peakers', 'Ideal NPoMs', 'Doubles', 'Singles']
->>>>>>> 69f64405
         for npType in npTypes:
 
             try:
@@ -1473,34 +1468,20 @@
                     calcGroupAttrAvgs(gSpectra)
 
             except Exception as e:
-<<<<<<< HEAD
-                print('PEak data collection failed for %s because %s' % (npType, e))
-=======
-                print 'Peak data collection failed for %s because %s' % (npType, e)
->>>>>>> 69f64405
-
+                print('Peak data collection failed for %s because %s' % (npType, e))
 
     peakAvgEnd = time.time()
     timeElapsed = peakAvgEnd - peakAvgStart
 
     print('\tPeak averages collected in %s seconds\n' % timeElapsed)
 
-<<<<<<< HEAD
-def analyseRepresentative(outputFileName):
+
+def analyseRepresentative(outputFileName, peakFindMidpoint = 680):
     print('Collecting representative spectrum info...')
-=======
-def analyseRepresentative(outputFileName, peakFindMidpoint = 680):
-    print 'Collecting representative spectrum info...'
->>>>>>> 69f64405
-
     with h5py.File(outputFileName) as opf:
 
         gNPoMs = opf['NPoMs']
-<<<<<<< HEAD
-        npTypes = list(gNPoMs.keys())
-=======
         npTypes = ['All NPoMs', 'Non-Weird-Peakers', 'Weird Peakers', 'Ideal NPoMs', 'Doubles', 'Singles']
->>>>>>> 69f64405
 
         for npType in npTypes:
 
