--- conflicted
+++ resolved
@@ -1,3 +1,4 @@
+# -*- coding: utf-8 -*-
 """
 Peak Fitting Program
 
@@ -44,11 +45,7 @@
 
 		Lower=None
 		while Lower is None:
-<<<<<<< HEAD
-			Input=input('Please Enter a Lower Spectrum Number (Type \'Cancel\' to cancel): ')
-=======
 			Input=eval(input('Please Enter a Lower Spectrum Number (Type \'Cancel\' to cancel): '))
->>>>>>> 0088bc2c
 			if Input.upper()=='CANCEL':
 				return None,None
 			else:
@@ -63,11 +60,7 @@
 
 		Upper=None
 		while Upper is None:
-<<<<<<< HEAD
-			Input=input('Please Enter a Upper Spectrum Number (Type \'Cancel\' to cancel): ')
-=======
 			Input=eval(input('Please Enter a Upper Spectrum Number (Type \'Cancel\' to cancel): '))
->>>>>>> 0088bc2c
 			if Input.upper()=='CANCEL':
 				return None,None
 			else:
@@ -80,12 +73,7 @@
 				except ValueError:
 					print('Invalid')
 
-
-<<<<<<< HEAD
-		Input=input('Continue with range '+str(Lower)+' to '+str(Upper)+'? (Y/N): ')
-=======
 		Input=eval(input('Continue with range '+str(Lower)+' to '+str(Upper)+'? (Y/N): '))
->>>>>>> 0088bc2c
 		if Input.upper()=='Y':
 			Continue=True
 
@@ -158,11 +146,7 @@
 def Input_Width():
 	Output=None
 	while Output is None:
-<<<<<<< HEAD
-		Input=input('Please Enter an Approximate Peak Width in Given X-Axis Units (Type \'Cancel\' to cancel): ')
-=======
 		Input=eval(input('Please Enter an Approximate Peak Width in Given X-Axis Units (Type \'Cancel\' to cancel): '))
->>>>>>> 0088bc2c
 		if Input.upper()=='CANCEL':
 				return None
 		else:
@@ -183,11 +167,7 @@
 	Maximum=mp.cpu_count()
 	Output=None
 	while Output is None:
-<<<<<<< HEAD
-		Input=input('Please Enter the Number of CPU Cores to Utilise: ')
-=======
 		Input=eval(input('Please Enter the Number of CPU Cores to Utilise: '))
->>>>>>> 0088bc2c
 		try:
 			Input=int(Input)
 			if Input<=0:
@@ -394,11 +374,7 @@
 
 	#----Hold------
 
-<<<<<<< HEAD
-	Hold=input('Press Enter to Begin')
-=======
 	Hold=eval(input('Press Enter to Begin'))
->>>>>>> 0088bc2c
 
 	#---------Fit Array Sections----------------
 
