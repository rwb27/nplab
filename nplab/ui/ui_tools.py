--- conflicted
+++ resolved
@@ -232,15 +232,9 @@
         combobox = QtWidgets.QComboBox()
         for option in options:
             combobox.addItem(option)
-<<<<<<< HEAD
-        self.controls[name] = checkbox
-        combobox.setObjectName(name + "_combobox")
-        combobox.setText(title)
-=======
+
         self.controls[name] = combobox
         combobox.setObjectName(name + "_combobox")
-  #      combobox.setText(title)
->>>>>>> 0c32743e
         self.layout().addRow("", combobox)
 
 auto_connectable_controls = {}
@@ -353,9 +347,5 @@
     'suffices': ["_Combobox","_combobox","combobox","_comboBox","comboBox","ComboBox"],
     'control_change_handler': control_change_handler(),
     'control_change_slot_name': 'currentIndexChanged',
-<<<<<<< HEAD
-    'property_change_handler': property_change_handler("currentText", str),
-=======
     'property_change_handler': property_change_handler("currentIndex", int),
->>>>>>> 0c32743e
     }