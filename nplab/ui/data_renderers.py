__author__ = 'alansanders, Will Deacon'

import h5py
from nplab.utils.gui import QtGui, uic, get_qt_app
from nplab.utils.array_with_attrs import ArrayWithAttrs
import os
import matplotlib

matplotlib.use('Qt4Agg')
from matplotlib.backends.backend_qt4agg import FigureCanvasQTAgg as FigureCanvas
from matplotlib.figure import Figure
import pyqtgraph as pg
import numpy as np
import nplab.datafile as df

from PyQt4.QtGui import * 
#from PyQt4.QtCore import * 




# -*- coding: utf-8 -*-
"""
Created on Thu Oct 29 10:36:07 2015

@author: wmd22
"""




class DataRenderer(object):
    def __init__(self, h5object, parent=None):
    #    assert self.is_suitable(h5object) >= 0, "Can't render that object: {0}".format(h5object)
        super(DataRenderer, self).__init__()
        self.parent = parent
        self.h5object = h5object

    @classmethod
    def is_suitable(cls, h5object):
        """Return a score of how well suited this renderer is to the object.
        
        This should be a quick function, as it's called often (every renderer
        gives a score each time we look for a suitable renderer).  Return a
        number < 0 if you can't render the data.
        """
        return -1

renderers = set()

def add_renderer(renderer_class):
    """Add a renderer to the list of available renderers"""
    renderers.add(renderer_class)
    
def suitable_renderers(h5object, return_scores=False):
    """Find renderers that can render a given object, in order of suitability.
    """
    renderers_and_scores = []
    for r in renderers:
        try:
            renderers_and_scores.append((r.is_suitable(h5object), r))
        except:
  #          print "renderer {0} failed when checking suitability for {1}".format(r, h5object)
            pass # renderers that cause exceptions shouldn't be used!
    renderers_and_scores.sort(key=lambda (score, r): score, reverse=True)
    if return_scores:
        return [(score, r) for score, r in renderers_and_scores if score >= 0]
    else:
        return [r for score, r in renderers_and_scores if score >= 0]


hdf5_info_base, hdf5_info_widget = uic.loadUiType(os.path.join(os.path.dirname(__file__), 'hdf5_info_renderer.ui'))
class HDF5InfoRenderer(DataRenderer, hdf5_info_base, hdf5_info_widget):
    """ A renderer returning the basic HDF5 info"""
    def __init__(self, h5object, parent=None):
        super(HDF5InfoRenderer, self).__init__(h5object, parent)
        self.parent = parent
        self.h5object = h5object

        self.setupUi(self)
        if type(h5object)==list:
            self.lineEdit.setText(self.h5object[0].name)
            self.lineEdit2.setText(self.h5object[0].parent.name)
            self.lineEdit3.setText(self.h5object[0].file.filename)
        else:
            self.lineEdit.setText(self.h5object.name)
            self.lineEdit2.setText(self.h5object.parent.name)
            self.lineEdit3.setText(self.h5object.file.filename)
        

    @classmethod
    def is_suitable(cls, h5object):
        return 2

add_renderer(HDF5InfoRenderer)

class ValueRenderer(DataRenderer, QtGui.QWidget):
    """A renderer returning the objects name type and shape if a dataset object"""
    def __init__(self, h5object, parent=None):
        super(ValueRenderer, self).__init__(h5object, parent)
        
        #our layout is simple - just a single QLabel
        self.label = QtGui.QLabel()
        layout = QtGui.QVBoxLayout(self)
        layout.addWidget(self.label)
        self.setLayout(layout)
        
        self.label.setText(self.text(h5object))
        
    def text(self, h5object):
        """Return the text that is displayed in the label"""
        return str(h5object.value)

    @classmethod
    def is_suitable(cls, h5object):
        try:
            if len(h5object.shape)==0:
                return 10
            else:
                return -1
        except:
            return -1

add_renderer(ValueRenderer)

class TextRenderer(DataRenderer, QtGui.QWidget):
    """A renderer returning the objects name type and shape if a dataset object"""
    def __init__(self, h5object, parent=None):
        super(TextRenderer, self).__init__(h5object, parent)
        
        #our layout is simple - just a single QLineEdit
        self.label = QtGui.QLineEdit()
        layout = QtGui.QFormLayout(self)
        layout.addWidget(self.label)
        self.setLayout(layout)
        
        self.label.setText(self.text(h5object))
        
    def text(self, h5object):
        """Return the text that is displayed in the label"""
        return str(h5object)

    @classmethod
    def is_suitable(cls, h5object):
        return 1

add_renderer(TextRenderer)

hdf5_attrs_base, hdf5_attrs_widget = uic.loadUiType(os.path.join(os.path.dirname(__file__), 'hdf5_attrs_renderer.ui'))
class AttrsRenderer(DataRenderer, hdf5_attrs_base, hdf5_attrs_widget):
    """ A renderer displaying a table with the Attributes of the HDF5 object selected"""
    
    def __init__(self, h5object, parent=None):
        super(AttrsRenderer, self).__init__(h5object)
        self.h5object = h5object
        self.setupUi(self)
        
        if type(h5object)==list:
            item_info = QTableWidgetItem("Choose a single element to display its attributes!")
            self.tableWidget.setItem(0,0,item_info)
            self.tableWidget.resizeColumnsToContents()
        else:
            self.tableWidget.setRowCount(len(self.h5object.attrs))
            row = 0
            for key, value in sorted(h5object.attrs.iteritems()):
                item_key = QTableWidgetItem(key)
                item_value = QTableWidgetItem(str(value))
                self.tableWidget.setItem(row,0,item_key)
                self.tableWidget.setItem(row,1,item_value)
                row = row + 1
            self.tableWidget.resizeColumnsToContents()
        
        
# PREVIOUS ATTRIBUTES RENDERER
#class AttrsRenderer(TextRenderer):
#    """ A renderer displaying the Attributes of the HDF5 object selected"""
#    def text(self, h5object):
#        text = "Attributes:\n"
#        for key, value in h5object.attrs.iteritems():
#            text += "{0}: {1}\n".format(key, str(value))
#        return text
        
    @classmethod
    def is_suitable(cls, h5object):
        if isinstance(h5object,h5py.Group):
            if len(h5object.keys()) > 10:
                return 50
        return 1
add_renderer(AttrsRenderer)

class FigureRenderer(DataRenderer, QtGui.QWidget):
    """A renderer class which sets up a matplotlib figure for use 
    in more complicated renderers
    """
    def __init__(self, h5object, parent=None):
        super(FigureRenderer, self).__init__(h5object, parent)
        self.fig = Figure()

        layout = QtGui.QVBoxLayout(self)
        self.figureWidget = FigureCanvas(self.fig)
        layout.addWidget(self.figureWidget)
        self.setLayout(layout)

        self.display_data()

    def display_data(self):
        self.fig.canvas.draw()

class FigureRendererPG(DataRenderer, QtGui.QWidget):
    """A renderer class which sets up a pyqtgraph for use 
    in more complicated renderers
    """
    def __init__(self, h5object, parent=None):
        super(FigureRendererPG, self).__init__(h5object, parent)
        pg.setConfigOption('background', 'w')
        pg.setConfigOption('foreground', 'k')
        self.figureWidget =  pg.PlotWidget(name='Plot1') 
        self.layout = QtGui.QVBoxLayout(self)
        self.layout.addWidget(self.figureWidget)
        self.setLayout(self.layout)

        self.display_data()

    def display_data(self):
        self.fig.canvas.draw()

     
class DataRenderer1DPG(FigureRendererPG):
    """ A renderer for 1D datasets experessing them in a line graph using
    pyqt graph. Allowing the user to interact with the graph i.e. zooming into 
    selected region or performing transformations of the axis
    """
    def display_data(self):
        if isinstance(self.h5object,dict) == False and isinstance(self.h5object,h5py.Group) == False:
            self.h5object = {self.h5object.name : self.h5object}
        icolour = 0    
        self.figureWidget.addLegend(offset = (-1,1))
        for h5object in self.h5object.values():
            try:
                if np.shape(h5object)[0] == 2 or np.shape(h5object)[1] == 2:
                    Xdata = np.array(h5object)[0]
                    Ydata = np.array(h5object)[1]
                else:
                    Ydata = np.array(h5object)
                    Xdata = np.arange(len(Ydata))
            except IndexError:
                Ydata = np.array(h5object)
                Xdata = np.arange(len(Ydata))
            self.figureWidget.plot(x = Xdata, y = Ydata,name = h5object.name, pen =(icolour,len(self.h5object)))
            icolour = icolour + 1
            
        labelStyle = {'font-size': '24pt'}
        try:
            self.figureWidget.setLabel('bottom', h5object.attrs['X label'], **labelStyle)
        except:
            self.figureWidget.setLabel('bottom', 'An X axis', **labelStyle)
            
        try:
            self.figureWidget.setLabel('left', h5object.attrs['Y label'], **labelStyle)
        except:
            self.figureWidget.setLabel('left', 'An Y axis', **labelStyle)

        
   
    @classmethod
    def is_suitable(cls, h5object):
        if isinstance(h5object,dict) == False and isinstance(h5object,h5py.Group) == False:
            h5object = {h5object.name : h5object}

        for dataset in h5object.values():
            try:
                assert isinstance(dataset, h5py.Dataset) #must be a dataset
                if len(dataset.shape) == 1:
                    return 13 # yes to 1D data
                elif np.shape(dataset)[0] == 2 or np.shape(dataset)[1] == 2:
                    return 14           
            except:
                return -1 #if the above code failed, we can't render it!
            
add_renderer(DataRenderer1DPG)

class Scatter_plot1DPG(FigureRendererPG):
    """ A renderer for 1D datasets experessing them in a scatter graph using
    pyqt graph. Allowing the user to interact with the graph i.e. zooming into 
    selected region or performing transformations of the axis
    """

    def display_data(self):
        if isinstance(self.h5object,dict) == False and isinstance(self.h5object,h5py.Group) == False:
            self.h5object = {self.h5object.name : self.h5object}
        icolour = 0    
        self.figureWidget.addLegend(offset = (-1,1))
        for h5object in self.h5object.values(): 
            try: 
                if np.shape(h5object)[0] == 2 or np.shape(h5object)[1] == 2:
                    Xdata = np.array(h5object)[0]
                    Ydata = np.array(h5object)[1]
                else:
                    Ydata = np.array(h5object)
                    Xdata = np.arange(len(Ydata))
            except IndexError:
                Ydata = np.array(h5object)
                Xdata = np.arange(len(Ydata))
            self.figureWidget.plot(x = Xdata, y = Ydata,name = h5object.name, pen =None, symbol ='o',symbolPen = (icolour,len(self.h5object)),symbolBrush = (icolour,len(self.h5object)))
            icolour = icolour + 1
            
        labelStyle = {'font-size': '24pt'}
        try:
            self.figureWidget.setLabel('bottom', h5object.attrs['X label'], **labelStyle)
        except:
            self.figureWidget.setLabel('bottom', 'An X axis', **labelStyle)
            
        try:
            self.figureWidget.setLabel('left', h5object.attrs['Y label'], **labelStyle)
        except:
            self.figureWidget.setLabel('left', 'An Y axis', **labelStyle)
          
    @classmethod
    def is_suitable(cls, h5object):
        if isinstance(h5object,dict) == False and isinstance(h5object,h5py.Group) == False:
            h5object = {h5object.name : h5object}
        for dataset in h5object.values():
            try:
                assert isinstance(dataset, h5py.Dataset) #must be a dataset
                if len(dataset.shape) == 1:
                    return 11 # yes to 1D data
                elif len(dataset.shape)==2:
                    if np.shape(dataset)[0] == 2 or np.shape(dataset)[1] == 2:
                        return 12
                    else:
                        return -1
            except:
                return -1 #if the above code failed, we can't render it!

add_renderer(Scatter_plot1DPG)

class MultiSpectrum2D(DataRenderer, QtGui.QWidget):
    """ A renderer for large spectral datasets experessing them in a colour map using
    pyqt graph. Allowing the user to interact with the graph i.e. zooming into 
    selected region and changing the colour scheme through the use of a histogramLUT 
    widget on the right of the image.
    
    If a background and/or reference are within the attributes for the datafile 
    they will also be applied. If this is the case it will be expressed in the 
    title of the colourmap.
    
    This renderer is also avaible for users attempting to look at multiple spectra 
    in seperate datasets at the same time through selection while pressing
    control/shift as used in most windows apps.
    
    It should be noted when using this renderer that all infs and NaNs will be shown as 0!!!
    """
    def __init__(self, h5object, parent=None):
        super(MultiSpectrum2D, self).__init__(h5object, parent)
        pg.setConfigOption('background', 'w')
        pg.setConfigOption('foreground', 'k')
        self.layout = QtGui.QGridLayout()
        self.setLayout(self.layout)
        self.layout.setSpacing(0)

        self.display_data()

    def display_data(self):
        v = pg.GraphicsView()
        vb = pg.PlotItem()
        v.setCentralItem(vb)
        self.layout.addWidget(v, 0, 0)
    
        w = pg.HistogramLUTWidget()
        self.layout.addWidget(w, 0, 1)
        
        if isinstance(self.h5object,dict) or isinstance(self.h5object,h5py.Group):
            for i in range(len(self.h5object.values())):
                if i == 0:    
                    data = [np.array(self.h5object.values()[i])]
                else:
                    data = np.append(data,[np.array(self.h5object.values()[i])],axis = 0)
                ListData = True
                
        elif len(self.h5object.shape) == 1 and len(self.h5object.attrs['wavelengths'])<len(self.h5object) and len(self.h5object)%len(self.h5object.attrs['wavelengths']) == 0:
            RawData = np.array(self.h5object)
            Xlen = len(np.array(self.h5object.attrs['wavelengths']))
            Ylen = len(RawData)/Xlen
            data = [RawData.reshape((Ylen,Xlen))]
            self.h5object = {self.h5object.name : self.h5object}
            ListData = False
            
        else:
            data = [np.array(self.h5object)]
            self.h5object = {self.h5object.name : self.h5object}
            ListData = False
        
        background_counter = 0
        reference_counter = 0
        i = 0
        for h5object in data:
            Title = "A"
            if 'background' in self.h5object.values()[i].attrs.keys():
                if ListData == True:
                    if len(np.array(data[i])) == len(np.array(self.h5object.values()[i].attrs['reference'])):
                        data[i] = data[i] - np.array(self.h5object.values()[i].attrs['background'])     
                else:
                    if len(np.array(data)) == len(np.array(self.h5object.values()[i].attrs['background'])):
                            data = data - np.array(self.h5object.values()[i].attrs['background'])[:,np.newaxis]       
                    Title = Title + " background subtracted"
            else:
                background_counter = background_counter+1
            if 'reference' in self.h5object.values()[i].attrs.keys():
                if ListData == True:
                    if len(np.array(data[i])) == len(np.array(self.h5object.values()[i].attrs['reference'])):
                        data[i] = data[i]/(np.array(self.h5object.values()[i].attrs['reference'])- np.array(self.h5object.values()[i].attrs['background']))   
                else:
                    if len(np.array(data)) == len(np.array(self.h5object.values()[i].attrs['reference'])):
                        data = data/(np.array(self.h5object.values()[i].attrs['reference'])[:,np.newaxis]- np.array(self.h5object.values()[i].attrs['background'])[:,np.newaxis])
                Title = Title + " referenced"
            else:
                reference_counter = reference_counter +1
            i = i +1
            
        if ListData == False:
            data = data[0]            
        data = np.transpose(data)
        
            
        if reference_counter == 0 and background_counter == 0:
            print "All spectrum are referenced and background subtracted"
        else:
            print "Number of spectrum not referenced"+str(reference_counter)
            print "Number of spectrum not background subtracted"+str(background_counter)
        Title = Title + " spectrum"
         
        data[np.where(np.isnan(data))] = 0
        data[np.where(np.isinf(data))] = 0


<<<<<<< HEAD
      #  plot.plot(x = np.array(self.h5object.attrs['wavelengths']), y = np.array(h5object),name = h5object.name)
        labelStyle = {'font-size': '24pt'}
=======
        labelStyle = {'font-size': '14pt'}
>>>>>>> 853b375c
        vb.setLabel('left', 'Spectrum number',**labelStyle)
        vb.setLabel('bottom', 'Wavelength (nm)',**labelStyle)

        vb.setTitle(Title,**labelStyle)
        
        
        img = pg.ImageItem(data)

        ConvertionC= self.h5object.values()[0].attrs['wavelengths'][0]
        ConvertionM = self.h5object.values()[0].attrs['wavelengths'][1] - self.h5object.values()[0].attrs['wavelengths'][0]
        



        img.translate(ConvertionC,0)
        img.scale(ConvertionM,1)
        vb.addItem(img)
        vb.autoRange(False)


        w.setImageItem(img)


   
    @classmethod
    def is_suitable(cls, h5object):
        suitability = 0
        if isinstance(h5object,dict) == False and isinstance(h5object,h5py.Group) == False:
            if len(h5object.shape) == 1:
                return -1
            h5object = {h5object.name : h5object}
            
        for dataset in h5object.values():
            if not isinstance(dataset, h5py.Dataset):
                return -1
            if len(dataset.shape) == 1:
                suitability = suitability + 10
                    
            if len(dataset.shape) > 2:
                return -1
      
            if 'wavelengths' in dataset.attrs.keys():
                if len(dataset.shape) == 2:
                    if len(np.array(dataset)[:,0])<20:
                        suitability = suitability + len(h5object)-20
                    else:
                        return -1
                elif len(dataset.attrs['wavelengths']) != len(np.array(dataset)):
                    print "the number of bins does not equal the number of wavelengths!"
                    return -1
                suitability = suitability + 11
            else:
                return -1
             
            if 'background' in dataset.attrs.keys():
                suitability = suitability + 10
            if 'reference' in dataset.attrs.keys():
                suitability = suitability + 10                
        return suitability    

add_renderer(MultiSpectrum2D)

class DataRenderer2or3DPG(DataRenderer, QtGui.QWidget):
    """ A renderer for 2D datasets images experessing them in a colour map using
    pyqt graph. Allowing the user to interact with the graph i.e. zooming into 
    selected region and changing the colour scheme through the use of a histogramLUT 
    widget on the right of the image while also allowing the user to scroll through the
    frames that make the image 3-d dimensional.
    """
    def __init__(self, h5object, parent=None):
        super(DataRenderer2or3DPG, self).__init__(h5object, parent)
        pg.setConfigOption('background', 'w')
        pg.setConfigOption('foreground', 'k')
        self.layout = QtGui.QVBoxLayout()
        self.setLayout(self.layout)
        

        self.display_data()

    def display_data(self):
        data = np.array(self.h5object)
        data[np.where(np.isnan(data))] = 0 
        img = pg.ImageView()
        img.setImage(data)
        img.setMinimumSize(950,750)
        img.view.setAspectLocked(False)
        self.layout.addWidget(img)
        self.setLayout(self.layout)

   
    @classmethod
    def is_suitable(cls, h5object):
        if not isinstance(h5object, h5py.Dataset):
            return -1
        if len(h5object.shape) == 3:
            return 31
        elif len(h5object.shape) == 2:
            return 21
        elif len(h5object.shape) > 3:
            return -1

add_renderer(DataRenderer2or3DPG)

 

   
class DataRenderer1D(FigureRenderer):
    """ A renderer for 1D datasets experessing them in a line graph using
    matplotlib. Although this does not allow the user to interact with the
    figure it is often found to be more stable.
    """
    def display_data(self):
        matplotlib.rc('xtick', labelsize=24) 
        matplotlib.rc('ytick', labelsize=24) 
        ax = self.fig.add_subplot(111)
        ax.plot(self.h5object)
        ax.set_aspect("auto")
        ax.relim()
        ax.autoscale_view()
        self.fig.canvas.draw()

    @classmethod
    def is_suitable(cls, h5object):
        if not isinstance(h5object, h5py.Dataset):
            return -1
        if len(h5object.shape) == 1:
            return 10
        elif len(h5object.shape) > 1:
            return -1
            
add_renderer(DataRenderer1D)


class DataRenderer2D(FigureRenderer):
    """ A renderer for 2D datasets experessing them in a colourmap graph using
    matplotlib. Although this does not allow the user to interact with the
    figure it is often found to be more stable.
    """
    def display_data(self):
        ax = self.fig.add_subplot(111)
        ax.imshow(self.h5object, aspect="auto", cmap="cubehelix")
        self.fig.canvas.draw()

    @classmethod
    def is_suitable(cls, h5object):
        if not isinstance(h5object, h5py.Dataset):
            return -1
        if len(h5object.shape) == 2:
            return 10
        elif len(h5object.shape) < 2:
            return -1
            
add_renderer(DataRenderer2D)


class DataRendererRGB(FigureRenderer):
    """ A renderer for RGB images/datasets experessing them in a colourmap graph using
    matplotlib. Allow this does not allow the user to interact with the
    figure it is often found to be more stable.
    """
    def display_data(self):
        ax = self.fig.add_subplot(111)
        ax.imshow(self.h5object)
        self.fig.canvas.draw()

    @classmethod
    def is_suitable(cls, h5object):
        if not isinstance(h5object, h5py.Dataset):
            return -1
        if len(h5object.shape) == 3 and h5object.shape[2]==3:
            return 15
        elif len(h5object.shape) != 3:
            return -1
            
add_renderer(DataRendererRGB)

class SpectrumRenderer(FigureRendererPG):
    """ A renderer for  spectral datasets experessing them in a line graph using
    pyqt graph. Allowing the user to interact with the graph i.e. zooming into 
    selected region or performing mathematical transfomations on the axis
    
    If a background and/or reference are within the attributes for the datafile 
    they will also be applied. If this is the case it will be expressed in the 
    title of the graph.
    
    This renderer is also avaible for users attempting to look at multiple spectra 
    in seperate datasets at the same time through selection while pressing
    control/shift as used in most windows apps.
    """
    def display_data(self):
        if isinstance(self.h5object,dict) or isinstance(self.h5object,h5py.Group):
            pass
        elif len(self.h5object.shape)==2:
            h5list = {}
            for line in range(len(self.h5object[:,0])):
                ldata = np.array(self.h5object)[line]
                linedata = ArrayWithAttrs(ldata,attrs = self.h5object.attrs)
                linedata.name = self.h5object.name+"_"+str(line)
                h5list[linedata.name] =linedata
            self.h5object = h5list
        elif type(self.h5object) != dict or type(self.h5object) != df.Group or type(self.h5object) != h5py.Group:
            self.h5object = {self.h5object.name : self.h5object}
        plot = self.figureWidget
        plot.addLegend(offset = (-1,1))
        icolour = 0
        for h5object in self.h5object.values():
            icolour = icolour+1
            Data = np.array(h5object)
            Title = "A"
            if 'background' in h5object.attrs.keys():
                if len(np.array(h5object)) == len(np.array(h5object.attrs['background'])):
                    Data = Data - np.array(h5object.attrs['background'])
                    Title = Title + " background subtracted"
                if 'reference' in h5object.attrs.keys():
                    if len(np.array(h5object)) == len(np.array(h5object.attrs['reference'])):
                        Data = Data/(np.array(h5object.attrs['reference'])- np.array(h5object.attrs['background']))
                        Title = Title + " referenced"
    
            plot.plot(x = np.array(h5object.attrs['wavelengths']), y = np.array(Data),name = h5object.name, pen =(icolour,len(self.h5object)) )
            Title = Title + " spectrum"
                
            labelStyle = {'font-size': '24pt'}
            self.figureWidget.setLabel('left', 'Intensity',**labelStyle)
            self.figureWidget.setLabel('bottom', 'Wavelength (nm)',**labelStyle)
            self.figureWidget.setTitle(Title,**labelStyle) # displays too small
            
        
   
    @classmethod
    def is_suitable(cls, h5object):
        suitability = 0
        if isinstance(h5object,dict) == False and isinstance(h5object,h5py.Group) == False:
            h5object = {h5object.name : h5object}
        for dataset in h5object.values():
            if not isinstance(dataset, h5py.Dataset):
                return -1
            if len(dataset.shape) == 1:
                suitability = suitability + 10
                    
            if len(dataset.shape) > 2:
                return -1
      
            if 'wavelengths' in dataset.attrs.keys():
                if len(dataset.shape) == 2:
                    if len(np.array(dataset)[:,0])<20:
                        suitability = suitability + len(h5object)-20
                    else:
                        return -1
                elif len(dataset.attrs['wavelengths']) != len(np.array(dataset)):
                    print "the number of bins does not equal the number of wavelengths!"
                    return -1
                suitability = suitability + 10
            else:
                return -1
             
            if 'background' in dataset.attrs.keys():
                suitability = suitability + 10
            if 'reference' in dataset.attrs.keys():
                suitability = suitability + 10 
        suitability = suitability + 10
        return suitability    
            
add_renderer(SpectrumRenderer)    


class HyperSpec(DataRenderer, QtGui.QWidget):
    """ A renderer for large hyper spectral datasets experessing them in a colour map using
    pyqt graph. Allowing the user to interact with the graph i.e. zooming into 
    selected region and changing the colour scheme through the use of a histogramLUT 
    widget on the right of the image. A slider is also available to change the current
    wavelength shown in the image.
    
    X/y/z attributes will be used as axis on the plots if available.

    """
    def __init__(self, h5object, parent=None):
        super(HyperSpec, self).__init__(h5object, parent)
        pg.setConfigOption('background', 'w')
        pg.setConfigOption('foreground', 'k')
        self.layout = QtGui.QGridLayout()
        self.setLayout(self.layout)
        self.display_data()

    def display_data(self):
        data = np.array(self.h5object)
        data[np.where(np.isnan(data))] = 0 
        
        dims = len(np.shape(data))
        
        Images = []
        midpoints = []
        
        for dim in range(dims-1):
            Images.append(pg.ImageView(view=pg.PlotItem()))
            midpoints.append(int(np.shape(data)[dim]/2))

     
        Imagedata = []
        
        Imagedata.append(np.transpose(data[:,:,midpoints[2],:]))
        Imagedata.append(np.transpose(data[:,midpoints[1],:,:]))
        Imagedata.append(np.transpose(data[midpoints[0],:,:,:]))
        
        XConvertionM = 1
        YConvertionM = 1        
        ZConvertionM = 1
        
        if len(self.h5object.attrs['x']) > 1:
           XConvertionM = self.h5object.attrs['x'][1] - self.h5object.attrs['x'][0]
        if len(self.h5object.attrs['y']) > 1:
            YConvertionM = self.h5object.attrs['y'][1] - self.h5object.attrs['y'][0]                    
        if len(self.h5object.attrs['z']) > 1:
            ZConvertionM = self.h5object.attrs['z'][1] - self.h5object.attrs['z'][0]
            
        convertionfactors = [[YConvertionM,XConvertionM],[ZConvertionM,XConvertionM],[ZConvertionM,YConvertionM]]
        
        labels = [["X","Y"],["X","Z"],["Y","Z"]]
                
        for imgNum in range(len(Imagedata)):
            if len(Imagedata[imgNum][0,0,:]) == 1:
                Imagedata[imgNum] = np.swapaxes(Imagedata[imgNum],1,2)
                con = convertionfactors[imgNum][1]
                convertionfactors[imgNum][1] = convertionfactors[imgNum][0]
                convertionfactors[imgNum][0] = con
                
                conlabel = labels[imgNum][0]
                labels[imgNum][0] = labels[imgNum][1]
                labels[imgNum][1] = conlabel

  
        
        for imgNom in range(len(Images)):
            Images[imgNom].setImage(Imagedata[imgNom],xvals = np.array(self.h5object.attrs['wavelengths']),autoHistogramRange = True)
      

        
 
       
    
        Images[0].getImageItem().scale(convertionfactors[0][0],convertionfactors[0][1])

        
        Images[1].getImageItem().scale(convertionfactors[1][0],convertionfactors[1][1])
        
        Images[2].getImageItem().scale(convertionfactors[2][0], convertionfactors[2][1])

        
        
               


        for imgNom in range(len(Images)): 
            Images[imgNom].autoLevels()
            Images[imgNom].autoRange()
            Images[imgNom].ui.roiBtn.hide()
            Images[imgNom].ui.menuBtn.hide() 
            Images[imgNom].setMinimumSize(550,350)
            Images[imgNom].view.setAspectLocked(False)
            
            Images[imgNom].getView().setTitle(labels[imgNom][0]+"("+labels[imgNom][1]+")")
            Images[imgNom].getView().setLabel("left" , labels[imgNom][0])
            Images[imgNom].getView().setLabel("bottom" , labels[imgNom][1])
      
        self.layout.addWidget(Images[0],0,0)
        self.layout.addWidget(Images[1],0,1)
        self.layout.addWidget(Images[2],1,0)
        
        
        self.setLayout(self.layout)

   
    @classmethod
    def is_suitable(cls, h5object):
        if not isinstance(h5object, h5py.Dataset):
            return -1
        if len(h5object.shape) == 4 and 'z' in h5object.attrs.keys() and 'y' in h5object.attrs.keys() and 'x' in h5object.attrs.keys():
            return 30
        elif len(h5object.shape) > 4:
            return -1

add_renderer(HyperSpec)


class PumpProbeShifted(DataRenderer, QtGui.QWidget):
    ''' A renderer for Pump probe experiments, leaving the data un changed'''
    """ A renderer for 1D datasets experessing them in a line graph using
    pyqt graph. Allowing the user to interact with the graph i.e. zooming into 
    selected region or performing transformations of the axis
    """
    def __init__(self, h5object, parent=None):
        super(PumpProbeShifted, self).__init__(h5object, parent)
        pg.setConfigOption('background', 'w')
        pg.setConfigOption('foreground', 'k')
        self.layout = QtGui.QGridLayout()
        self.setLayout(self.layout)
        self.display_data()
        
    def display_data(self):
        if isinstance(self.h5object,dict) == False and isinstance(self.h5object,h5py.Group) == False:
            self.h5object = {self.h5object.name : self.h5object}
        icolour = 0    
        Plots = []
        axes ={0 : 'X',1 : 'Y', 2 : 'R'}
        

        for axis in axes:
            Plots.append(pg.PlotWidget())
       
        for plot in Plots:
            plot.addLegend(offset = (-1,1))
        
        stepperoffset = -5.0
        
        for h5object in self.h5object.values():
            for axis in axes.keys():
                data = np.array(h5object)
                data[np.where(data[:,7]%2 != 0),5] +=  stepperoffset
                data[:,5] = -1*(data[:,5]-(864.0))
     
                Plots[axis].plot(x = data[:,5], y = data[:,axis],name = h5object.name,pen =(icolour,len(self.h5object)))
                Plots[axis].setLabel('left',axes[axis]+" (V)")
                Plots[axis].setLabel('bottom', 'Time (ps)')
            icolour = icolour + 1        
        
        

        self.layout.addWidget(Plots[0],0,0)
        self.layout.addWidget(Plots[1],0,1)
        self.layout.addWidget(Plots[2],1,0)

        
    def change_in_stepperoffset(self):
        print "HI"
        
        
    @classmethod
    def is_suitable(cls, h5object):
        suitability = 0
        if isinstance(h5object,dict) == False and isinstance(h5object,h5py.Group) == False:
            h5object = {h5object.name : h5object}
            
        for dataset in h5object.values():
            if not isinstance(dataset, h5py.Dataset):
                return -1
            if len(dataset.shape) == 2:
                if dataset.shape[1] == 8:
                    suitability = suitability + 11
                else:
                    return -1
            else:
                return -1
            if 'repeats' in dataset.attrs.keys():
                suitability = suitability + 50
            if 'start' in dataset.attrs.keys():
                suitability = suitability + 50
            if 'finish' in dataset.attrs.keys():
                suitability = suitability + 50
            if 'stepsize' in dataset.attrs.keys():
                suitability = suitability + 20
            if 'velocity' in dataset.attrs.keys():
                suitability = suitability + 20      
            if 'acceleration' in dataset.attrs.keys():
                suitability = suitability + 20    
            if 'filter' in dataset.attrs.keys():
                suitability = suitability + 20      
            if 'sensitivity' in dataset.attrs.keys():
                suitability = suitability + 20    
        return suitability
            
            
add_renderer(PumpProbeShifted)
class PumpProbeRaw(DataRenderer, QtGui.QWidget):
    ''' A renderer for Pump probe experiments, leaving the data un changed'''
    """ A renderer for 1D datasets experessing them in a line graph using
    pyqt graph. Allowing the user to interact with the graph i.e. zooming into 
    selected region or performing transformations of the axis
    """
    def __init__(self, h5object, parent=None):
        super(PumpProbeRaw, self).__init__(h5object, parent)
        pg.setConfigOption('background', 'w')
        pg.setConfigOption('foreground', 'k')
        self.layout = QtGui.QGridLayout()
        self.setLayout(self.layout)
        self.display_data()
        
    def display_data(self):
        if isinstance(self.h5object,dict) == False and isinstance(self.h5object,h5py.Group) == False:
            self.h5object = {self.h5object.name : self.h5object}
        icolour = 0    
        Plots = []
        axes ={0 : 'X',1 : 'Y', 2 : 'R'}
        

        for axis in axes:
            Plots.append(pg.PlotWidget())
       
        for plot in Plots:
            plot.addLegend(offset = (-1,1))
        
        stepperoffset = -5.0
        
        for h5object in self.h5object.values():
            for axis in axes.keys():
                data = np.array(h5object)
                data[np.where(data[:,7]%2 != 0),5] +=  stepperoffset
                data[:,5] = -1*(data[:,5]-(864.0))

                Plots[axis].plot(x = data[:,5], y = data[:,axis],name = h5object.name,pen =(icolour,len(self.h5object)))
                Plots[axis].setLabel('left',axes[axis]+" (V)")
                Plots[axis].setLabel('bottom', 'Time (ps)')
            icolour = icolour + 1        
        
        

        self.layout.addWidget(Plots[0],0,0)
        self.layout.addWidget(Plots[1],0,1)
        self.layout.addWidget(Plots[2],1,0)
             
                
    @classmethod
    def is_suitable(cls, h5object):
        suitability = 0
        if isinstance(h5object,dict) == False and isinstance(h5object,h5py.Group) == False:
            h5object = {h5object.name : h5object}
           
        for dataset in h5object.values():
            if not isinstance(dataset, h5py.Dataset):
                return -1
            if len(dataset.shape) == 2:
                if dataset.shape[1] == 8:
                    suitability = suitability + 11
                else:
                    return -1
            else:
                return -1
            if 'repeats' in dataset.attrs.keys():
                suitability = suitability + 50
            if 'start' in dataset.attrs.keys():
                suitability = suitability + 50
            if 'finish' in dataset.attrs.keys():
                suitability = suitability + 50
            if 'stepsize' in dataset.attrs.keys():
                suitability = suitability + 20
            if 'velocity' in dataset.attrs.keys():
                suitability = suitability + 20      
            if 'acceleration' in dataset.attrs.keys():
                suitability = suitability + 20    
            if 'filter' in dataset.attrs.keys():
                suitability = suitability + 20      
            if 'sensitivity' in dataset.attrs.keys():
                suitability = suitability + 20    
        return suitability
add_renderer(PumpProbeRaw)
    

class PumpProbeRawXOnly(DataRenderer, QtGui.QWidget):
    ''' A renderer for Pump probe experiments, leaving the data un changed'''
    """ A renderer for 1D datasets experessing them in a line graph using
    pyqt graph. Allowing the user to interact with the graph i.e. zooming into 
    selected region or performing transformations of the axis
    """
    def __init__(self, h5object, parent=None):
        super(PumpProbeRawXOnly, self).__init__(h5object, parent)
        pg.setConfigOption('background', 'w')
        pg.setConfigOption('foreground', 'k')
        self.layout = QtGui.QGridLayout()
        self.setLayout(self.layout)
        self.display_data()
        
    def display_data(self):
        if isinstance(self.h5object,dict) == False and isinstance(self.h5object,h5py.Group) == False:
            self.h5object = {self.h5object.name : self.h5object}
        icolour = 0    
        Plots = []
        axes ={0 : 'X'}
        

        for axis in axes:
            Plots.append(pg.PlotWidget())
       
        for plot in Plots:
            plot.addLegend(offset = (-1,1))
        
        stepperoffset = -5.0
        
        for h5object in self.h5object.values():
            for axis in axes.keys():
                data = np.array(h5object)
                data[np.where(data[:,7]%2 != 0),5] +=  stepperoffset
                data[:,5] = -1*(data[:,5]-(864.0))
                data[:,0] = data[:,0]/8.0

                Plots[axis].plot(x = data[:,5], y = data[:,axis],name = h5object.name,pen =(icolour,len(self.h5object)))
                Plots[axis].setLabel('left',"dV/V")
                Plots[axis].setLabel('bottom', 'Time (ps)')
            icolour = icolour + 1        
        
        
        self.layout.addWidget(Plots[0],0,0)
        

        
        
    @classmethod
    def is_suitable(cls, h5object):
        suitability = 0
        if isinstance(h5object,dict) == False and isinstance(h5object,h5py.Group) == False:
            h5object = {h5object.name : h5object}       
            
        for dataset in h5object.values():
            if not isinstance(dataset, h5py.Dataset):
                return -1
            if len(dataset.shape) == 2:
                if dataset.shape[1] == 8:
                    suitability = suitability + 11
                else:
                    return -1
            else:
                return -1
            if 'repeats' in dataset.attrs.keys():
                suitability = suitability + 50
            if 'start' in dataset.attrs.keys():
                suitability = suitability + 50
            if 'finish' in dataset.attrs.keys():
                suitability = suitability + 50
            if 'stepsize' in dataset.attrs.keys():
                suitability = suitability + 20
            if 'velocity' in dataset.attrs.keys():
                suitability = suitability + 20      
            if 'acceleration' in dataset.attrs.keys():
                suitability = suitability + 20    
            if 'filter' in dataset.attrs.keys():
                suitability = suitability + 20      
            if 'sensitivity' in dataset.attrs.keys():
                suitability = suitability + 20    
        return suitability

add_renderer(PumpProbeRawXOnly)
        
class PumpProbeX_loops(DataRenderer, QtGui.QWidget):
    ''' A renderer for Pump probe experiments, leaving the data un changed'''
    """ A renderer for 1D datasets experessing them in a line graph using
    pyqt graph. Allowing the user to interact with the graph i.e. zooming into 
    selected region or performing transformations of the axis
    """
    def __init__(self, h5object, parent=None):
        super(PumpProbeX_loops, self).__init__(h5object, parent)
        pg.setConfigOption('background', 'w')
        pg.setConfigOption('foreground', 'k')
        self.layout = QtGui.QGridLayout()
        self.setLayout(self.layout)
        self.display_data()
        
    def display_data(self):
        if isinstance(self.h5object,dict) == False and isinstance(self.h5object,h5py.Group) == False:
            self.h5object = {self.h5object.name : self.h5object}
        icolour = 0    
        Plots = []
        axes ={0 : 'X'}
        

        for axis in axes:
            Plots.append(pg.PlotWidget())
       
        for plot in Plots:
            plot.addLegend(offset = (-1,1))
        
        stepperoffset = -5.0
        
        for h5object in self.h5object.values():
            for axis in axes.keys():
                data = np.array(h5object)
                data[np.where(data[:,7]%2 != 0),5] +=  stepperoffset
                data[:,5] = -1*(data[:,5]-(864.0))
                data[:,0] = data[:,0]/8.0
             
                for icolour in range(int(np.max(data[:,7])+1)):
                    Plots[axis].plot(x = data[np.where(data[:,7]==icolour)[0],5], y = data[np.where(data[:,7]==icolour)[0],axis],name = h5object.name,pen =(icolour,np.max(data[:,7])+1))
                Plots[axis].setLabel('left',"dV/V")
                Plots[axis].setLabel('bottom', 'Time (ps)')
            icolour = icolour + 1        
        
        

        self.layout.addWidget(Plots[0],0,0)

        

        
        
    @classmethod
    def is_suitable(cls, h5object):
        suitability = 0
        if isinstance(h5object,dict) == False and isinstance(h5object,h5py.Group) == False:
            h5object = {h5object.name : h5object}
            
        for dataset in h5object.values():
            if not isinstance(dataset, h5py.Dataset):
                return -1
            if len(dataset.shape) == 2:
                if dataset.shape[1] == 8:
                    suitability = suitability + 11
                else:
                    return -1
            else:
                return -1
            if 'repeats' in dataset.attrs.keys():
                suitability = suitability + 50
            if 'start' in dataset.attrs.keys():
                suitability = suitability + 50
            if 'finish' in dataset.attrs.keys():
                suitability = suitability + 50
            if 'stepsize' in dataset.attrs.keys():
                suitability = suitability + 20
            if 'velocity' in dataset.attrs.keys():
                suitability = suitability + 20      
            if 'acceleration' in dataset.attrs.keys():
                suitability = suitability + 20    
            if 'filter' in dataset.attrs.keys():
                suitability = suitability + 20      
            if 'sensitivity' in dataset.attrs.keys():
                suitability = suitability + 20    
        return suitability
                        
            
add_renderer(PumpProbeX_loops)     
if __name__ == '__main__':
    import sys, h5py, os, numpy as np

    print os.getcwd()
    app = get_qt_app()
    f = h5py.File('test.h5', 'w')
    dset = f.create_dataset('dset1', data=np.linspace(-1, 1, 100))
    ui = HDF5InfoRenderer(dset)
    ui.show()
    sys.exit(app.exec_())
    f.close()<|MERGE_RESOLUTION|>--- conflicted
+++ resolved
@@ -184,7 +184,7 @@
     def is_suitable(cls, h5object):
         if isinstance(h5object,h5py.Group):
             if len(h5object.keys()) > 10:
-                return 50
+                return 5000
         return 1
 add_renderer(AttrsRenderer)
 
@@ -433,12 +433,9 @@
         data[np.where(np.isinf(data))] = 0
 
 
-<<<<<<< HEAD
+
       #  plot.plot(x = np.array(self.h5object.attrs['wavelengths']), y = np.array(h5object),name = h5object.name)
         labelStyle = {'font-size': '24pt'}
-=======
-        labelStyle = {'font-size': '14pt'}
->>>>>>> 853b375c
         vb.setLabel('left', 'Spectrum number',**labelStyle)
         vb.setLabel('bottom', 'Wavelength (nm)',**labelStyle)
 
