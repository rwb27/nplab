"""
A Qt GUI to browse the contents of an HDF5 file

This uses a tree view to show the file's contents, and has a plugin-based "renderer"
system to display the datasets.  See `nplab.ui.data_renderers` for that.

"""

__author__ = 'Alan Sanders, Will Deacon, Richard Bowman'

from nplab.utils.gui import uic, QtGui, QtCore
import matplotlib
import numpy as np
import h5py

matplotlib.use('Qt4Agg')
from matplotlib.backends.backend_qt4agg import FigureCanvasQTAgg as FigureCanvas
from matplotlib.figure import Figure
from nplab.ui.data_renderers import suitable_renderers
from nplab.ui.ui_tools import UiTools

import subprocess
import os


# base, widget = uic.loadUiType(os.path.join(os.path.dirname(__file__), 'hdf5_browser.ui'))

class HDF5ItemViewer(QtGui.QWidget, UiTools):
    """A Qt Widget for visualising one HDF5 element (group or dataset)."""
    def __init__(self, item=None, parent=None, show_controls=True, show_refresh=True):
        """Create a viewer widget for any dataset or datagroup object"""
        super(HDF5ItemViewer, self).__init__(parent)
        
        self.figure_widget = QtGui.QWidget()
        self.renderer_combobox = QtGui.QComboBox()
        self.renderer_combobox.activated[int].connect(self.renderer_selected)        
        
        self.refresh_button = QtGui.QPushButton()
        self.refresh_button.setText("Refresh")
        self.refresh_button.clicked.connect(self.refresh)
        
        self.setLayout(QtGui.QVBoxLayout())
        self.layout().addWidget(self.figure_widget, stretch=1)
        self.layout().setContentsMargins(0,0,0,0)
        
        self.renderers = set()
        
        if show_controls:
            hb = QtGui.QHBoxLayout()
            hb.addWidget(self.renderer_combobox, stretch=1)
            if show_refresh:
                hb.addWidget(self.refresh_button, stretch=0)
            self.layout().addLayout(hb, stretch=0)
        
    _data = None
        
    @property
    def data(self):
        """The dataset or group we are displaying"""
        return self._data
        
    @data.setter
    def data(self, newdata):
        self._data = newdata
<<<<<<< HEAD
        
#        # Update the list of renderers only if it's a different type of data
#        if cmp(self.renderers, suitable_renderers(self.data)):
#            self.renderers = suitable_renderers(self.data)
#            self.renderer_selected(0)
##            combobox = self.renderer_combobox
#            self.renderer_combobox.clear()
#            for i, renderer in enumerate(self.renderers):
#                self.renderer_combobox.addItem(renderer.__name__, renderer)
#            self.renderer_combobox.setCurrentIndex(0)
#        else:
#            index = self.renderers.index(self.renderer.__class__)
#            self.renderer_combobox.setCurrentIndex(index)
#            self.renderer_selected(index)
        
        ############################
=======

>>>>>>> 959e4302
        # When data changes, update the list of renderers
        renderers = suitable_renderers(self.data)
        combobox = self.renderer_combobox
        previous_selection = combobox.currentIndex() # remember previous choice
        combobox.clear()
        for i, renderer in enumerate(renderers):
            combobox.addItem(renderer.__name__, renderer)
            
        # Attempt to keep the same renderer as we had before - or use the 
        # "best" one.  NB setting the current index will trigger the renderer
        # to be created in renderer_selected
        try:
            if previous_selection == 0:
                raise ValueError() # if we didn't choose the last renderer, just
                            # pick the best one.  Otherwise, try to use the same
                            # renderer as we used before
            else:
                index = renderers.index(self.renderer.__class__)
                combobox.setCurrentIndex(index)
                self.renderer_selected(index)
        except ValueError:
            combobox.setCurrentIndex(0)
            self.renderer_selected(0)
            
    _renderer = None
    
    @property
    def renderer(self):
        """The data renderer currently in use in the widget"""
        return self._renderer
        
    @renderer.setter
    def renderer(self, new_renderer):
        self._renderer = new_renderer
        # Replace the current renderer in the GUI with the new one:
        self.figure_widget = self.replace_widget(self.layout(), self.figure_widget, new_renderer)
    
    def renderer_selected(self, index):
        """Change the figure widget to use the selected renderer."""
        # The class of the renderer is stored as the combobox data
        RendererClass = self.renderer_combobox.itemData(index)
        try:
            self.renderer = RendererClass(self.data, self)
        except TypeError:
            # If the box is empty (e.g. it's just been cleared) use a blank widget
            self.renderer = QtGui.QWidget()
        
    def refresh(self):
        """Re-render the data, using the current renderer (if it is still appropriate)"""
        self.data = self.data

def split_number_from_name(name):
    """Return a tuple with the name and an integer to allow sorting."""
    basename = name.rstrip('0123456789')
    try:
        return (basename, int(name[len(basename):-1]))
    except:
        return (basename, -1)

class HDF5Browser(QtGui.QWidget, UiTools):
    """A Qt Widget for browsing an HDF5 file and graphing the data.
    """

    def __init__(self, f, parent=None):
        super(HDF5Browser, self).__init__(parent)
        self.f = f #TODO: don't call this f - call it data_group or something.
        # self.setupUi(self)
        uic.loadUi(os.path.join(os.path.dirname(__file__), 'hdf5_browser.ui'), self)

        try:
            self.root_name = self.f.filename
        except AttributeError:
            self.root_name = self.f.file.filename
        self.setWindowTitle(self.root_name)
        
        self.viewer = HDF5ItemViewer(parent=self, show_controls=False)     
        self.replace_widget(self.figureWidgetContainer, self.figureWidget, self.viewer)
        
        self.addItems(self.treeWidget.invisibleRootItem())
        self.treeWidget.itemClicked.connect(self.on_click)
        self.treeWidget.customContextMenuRequested.connect(self.context_menu)
        self.treeWidget.setSelectionMode(QtGui.QAbstractItemView.ExtendedSelection) #allow multiple items to be selected
        
        self.refreshButton.clicked.connect(self.refresh)
        self.CopyButton.clicked.connect(self.CopyActivated)
        self.clipboard = QtGui.QApplication.clipboard()
        
        self.replace_widget(self.controlLayout, self.rendererselection, self.viewer.renderer_combobox)
<<<<<<< HEAD
        
=======

>>>>>>> 959e4302
    def __del__(self):
        pass  # self.f.close()

    def addItems(self, parent):
        """Populate the tree view with the contents of the HDF5 file."""
        self._items_added = []
        root = self.addToTree(parent, self.f, name=self.root_name, add_children=True)
        self.treeWidget.expandToDepth(0) # auto-expand first level

    def addToTree(self, parent, h5item, name=None, add_children=True):
        """Add an HDF5 item to the tree view as a child of the given item.

        If add_children is True (default), this works recursively and adds the
        supplied HDF5 item's children (if any) to the tree.
        """
        if h5item in self._items_added: # guard against circular links
            print "Recursion detected, stopping!"
            return
        if name is None:
            name = h5item.name.rsplit('/', 1)[-1]
        item = QtGui.QTreeWidgetItem(parent, [name]) #add the item
        item.setData(0, QtCore.Qt.UserRole, h5item) #save a reference
        self._items_added.append(h5item)

        if add_children:
            try:
                keys = h5item.keys()
                keys.sort(key=split_number_from_name)
                for k in keys:
                    self.addToTree(item, h5item[k])
            except:
                pass # if there are no items to add, just stop.
        return item

        

    def refresh(self):
        """Empty the tree and repopulate it."""
        self.treeWidget.clear()
        self.addItems(self.treeWidget.invisibleRootItem())        
  
    def context_menu(self, position):
        """Generate a right-click menu for the items"""
        menu = QtGui.QMenu()
        actions = {}
        
        for operation in ['Open in Igor']:
            actions[operation] = menu.addAction(operation)
        action = menu.exec_(self.treeWidget.viewport().mapToGlobal(position))

        if action == actions['Open in Igor']:
            self.igorOpen()

    def on_click(self, item, column):
        """Handle clicks on items in the tree."""
        item.setExpanded(True)
        if len(self.treeWidget.selectedItems())>1: 
            self.viewer.data = [treeitem.data(column, QtCore.Qt.UserRole) for treeitem in self.treeWidget.selectedItems() ]
        else:
            self.viewer.data = item.data(column, QtCore.Qt.UserRole)
        
    def CopyActivated(self):
        """Copy an image of the currently-displayed figure."""
        Pixelmap = QtGui.QPixmap.grabWidget(self.figureWidget)
        self.clipboard.setPixmap(Pixelmap)
        
        
    def igorOpen(self):
        """Open the currently-selected item in Igor Pro."""
        igorpath = '"C:\\Program Files (x86)\\WaveMetrics\\Igor Pro Folder\\Igor.exe"'
        igortmpfile = os.path.dirname(os.path.realpath(__file__))+'\Igor'
        igortmpfile=igortmpfile.replace("\\","\\\\")
        print igortmpfile
        open(igortmpfile, 'w').close()
        group = self.treeWidget.currentItem().text(0)
        dataset_name = self.treeWidget.currentItem().text(1)
        dataset = self.selected_objects
        print group
        print dataset
        if isinstance(dataset,h5py.Dataset):
            print dataset_name
            dset = dataset
            data = np.asarray(dset[...])

            if data.ndim == 2:
                from PIL import Image
                rescaled = (2**16 / data.max() * (data - data.min())).astype(np.uint8)

                im = Image.fromarray(rescaled.transpose())
                im.save(igortmpfile+'.tif')

                command='/X "ImageLoad/T=tiff/N= h5Data'+' \"'+ igortmpfile+'.tif\""'
                subprocess.Popen(igorpath+' '+command)
            else:
                print dataset
                np.savetxt(igortmpfile+'.txt', data, header=dataset_name)
                subprocess.Popen( igorpath+' '+ igortmpfile+'.txt')

if __name__ == '__main__':
    import sys, h5py, os, numpy as np
    import nplab

    print os.getcwd()
    app = get_qt_app()
    f = h5py.File('test.h5', 'w')
    f.create_dataset('dset1', data=np.linspace(-1, 1, 100))
    f.create_dataset('dset2', data=np.linspace(-1, 1, 100) ** 3)
    g = f.create_group('group1')
    g.create_dataset('dset2', data=np.linspace(-1, 1, 100) ** 2)
    g = g.create_group('group2')
    g.create_dataset('dset3', data=np.linspace(-1, 1, 100).reshape(10, 10))
    ui = HDF5Browser(f)
    ui.show()
    sys.exit(app.exec_())
    f.close()

#    data_file = nplab.datafile.open_file()
#    ui = HDF5Browser(data_file)
#    ui.show()<|MERGE_RESOLUTION|>--- conflicted
+++ resolved
@@ -62,7 +62,6 @@
     @data.setter
     def data(self, newdata):
         self._data = newdata
-<<<<<<< HEAD
         
 #        # Update the list of renderers only if it's a different type of data
 #        if cmp(self.renderers, suitable_renderers(self.data)):
@@ -79,9 +78,7 @@
 #            self.renderer_selected(index)
         
         ############################
-=======
-
->>>>>>> 959e4302
+
         # When data changes, update the list of renderers
         renderers = suitable_renderers(self.data)
         combobox = self.renderer_combobox
@@ -170,11 +167,7 @@
         self.clipboard = QtGui.QApplication.clipboard()
         
         self.replace_widget(self.controlLayout, self.rendererselection, self.viewer.renderer_combobox)
-<<<<<<< HEAD
-        
-=======
-
->>>>>>> 959e4302
+
     def __del__(self):
         pass  # self.f.close()
 
