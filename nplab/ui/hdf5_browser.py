"""
A Qt GUI to browse the contents of an HDF5 file

This uses a tree view to show the file's contents, and has a plugin-based "renderer"
system to display the datasets.  See `nplab.ui.data_renderers` for that.

"""
from __future__ import division
from __future__ import print_function

from builtins import object
from past.utils import old_div
__author__ = 'Alan Sanders, Will Deacon, Richard Bowman'

import nplab
from nplab.utils.gui import QtCore, QtWidgets
import matplotlib
import numpy as np
import h5py
<<<<<<< HEAD
from matplotlib.backends.qt_compat import is_pyqt5
if is_pyqt5():
    matplotlib.use('Qt5Agg')
else:
    matplotlib.use('Qt4Agg')
from matplotlib.backends.backend_qt4agg import FigureCanvasQTAgg as FigureCanvas
from matplotlib.figure import Figure
=======
matplotlib.use('Qt5Agg')

>>>>>>> 863051f9
from nplab.ui.data_renderers import suitable_renderers
from nplab.ui.ui_tools import UiTools
import functools
from nplab.utils.array_with_attrs import DummyHDF5Group
import nplab.datafile as df

import subprocess
import os
import datetime


# base, widget = uic.loadUiType(os.path.join(os.path.dirname(__file__), 'hdf5_browser.ui'))

class HDF5ItemViewer(QtWidgets.QWidget, UiTools):
    """A Qt Widget for visualising one HDF5 element (group or dataset)."""
    def __init__(self, 
                 item=None, 
                 parent=None, 
                 figure_widget=None,
                 show_controls=True, 
                 show_refresh=True,
                 show_default_button=True,
                 show_copy=True,
                 renderer_combobox=None,
                 refresh_button=None,
                 copy_button=None,
                 default_button=None,
                 ):
        """Create a viewer widget for any dataset or datagroup object
        
        Arguments:
        item : HDF5 group or dataset (optional)
            The dataset (or group) to display
        parent : QWidget (optional)
            The Qt parent of the widget.
        show_controls : bool (optional)
            If True (default), show the refresh button and combobox.  If False,
            just show the renderer.
        show_refresh : bool (optional)
            If show_controls is True, this sets whether the refresh button is
            visible.
        renderer_combobox : QComboBox (optional)
            If this is specified, use the supplied combobox instead of creating
            a new one.  You probably want to specify show_controls=False.
        refresh_button : QPushButton (optional)
            If specified, use the supplied button instead of creating one.
        copy_button : QPushButton (optional)
            If specified, use the supplied button instead of creating one.
        default_button : QPushButton (optional)
            If specified, use the supplied button to select the default 
            rendererinstead of creating one.
        """
        super(HDF5ItemViewer, self).__init__(parent)
        
        if figure_widget is None: 
            self.figure_widget = QtWidgets.QWidget()
        else:
            self.figure_widget = figure_widget
            
        if renderer_combobox is None:       
            self.renderer_combobox = QtWidgets.QComboBox()
        else:
            self.renderer_combobox = renderer_combobox
        self.renderer_combobox.activated[int].connect(self.renderer_selected)        
        
        if refresh_button is None:
            self.refresh_button = QtWidgets.QPushButton()
            self.refresh_button.setText("Refresh Figure")
        else:
            self.refresh_button = refresh_button
        self.refresh_button.clicked.connect(self.refresh)
        
        if default_button is None:
            self.default_button = QtWidgets.QPushButton()
            self.default_button.setText("Default Renderer")
        else:
            self.default_button = default_button
        self.default_button.clicked.connect(self.default_renderer)
        
        if copy_button is None:
            self.copy_button = QtWidgets.QPushButton()
            self.copy_button.setText("Copy Figure")
        else:
            self.copy_button = copy_button
        self.copy_button.clicked.connect(self.CopyActivated)
        self.clipboard = QtWidgets.QApplication.clipboard()

        self.setLayout(QtWidgets.QVBoxLayout())
        self.layout().addWidget(self.figure_widget, stretch=1)
        self.layout().setContentsMargins(0,0,0,0)
        
        self.renderers = list()
        
        if show_controls: # this part may be broken
            hb = QtWidgets.QHBoxLayout()
            hb.addWidget(self.renderer_combobox, stretch=1)
            if show_refresh:
                hb.addWidget(self.refresh_button, stretch=0)
            if show_copy:
                hb.addWidget(self.copy_button, stretch=0)
            if show_default_button:
                hb.addWidget(self.default_button, stretch=0)
            self.layout().addLayout(hb, stretch=0)
        
    _data = None
        
    @property
    def data(self):
        """The dataset or group we are displaying"""
        return self._data
        
    @data.setter
    def data(self, newdata):
        if newdata == None:
            return None
        
        self._data = newdata

        # When data changes, update the list of renderers
        renderers = suitable_renderers(self.data)
        combobox = self.renderer_combobox
        previous_selection = combobox.currentIndex() # remember previous choice
        try:#Attempt to keep the same range
            previous_view_rect = self.figure_widget.figureWidget.viewRect()
        except AttributeError:
            previous_view_rect = None
            
        combobox.clear()
        for i, renderer in enumerate(renderers):
            combobox.addItem(renderer.__name__, renderer)
            
        # Attempt to keep the same renderer as we had before - or use the 
        # "best" one.  NB setting the current index will trigger the renderer
        # to be created in renderer_selected
        try:
            if previous_selection == 0:
                raise ValueError() # if we didn't choose the last renderer, just
                            # pick the best one.  Otherwise, try to use the same
                            # renderer as we used before
            else:
                index = renderers.index(self.renderer.__class__)
                combobox.setCurrentIndex(index)
                try:
                    self.renderer_selected(index)
                except Exception as e:
                    print('The selected renderer failed becasue',e)

        except ValueError:
            combobox.setCurrentIndex(0)
            self.renderer_selected(0)
        if previous_view_rect != None:
            try:
                self.figure_widget.figureWidget.setRange(previous_view_rect, padding=0)                                      
            except AttributeError:
                pass
    
    _renderer = None
    
    def default_renderer(self):
        self.renderer_combobox.setCurrentIndex(0)
        self.renderer_selected(0)
        self.refresh()
    
    @property
    def renderer(self):
        """The data renderer currently in use in the widget"""
        return self._renderer
        
    @renderer.setter
    def renderer(self, new_renderer):
        self._renderer = new_renderer
        # Replace the current renderer in the GUI with the new one:
        self.figure_widget = self.replace_widget(self.layout(), self.figure_widget, new_renderer)
    
    def renderer_selected(self, index):
        """Change the figure widget to use the selected renderer."""
        # The class of the renderer is stored as the combobox data
        RendererClass = self.renderer_combobox.itemData(index)
        try:
            self.renderer = RendererClass(self.data, self)
        except TypeError:
            # If the box is empty (e.g. it's just been cleared) use a blank widget
            self.renderer = QtWidgets.QWidget()
        
    def refresh(self):
        """Re-render the data, using the current renderer (if it is still appropriate)"""
        self.data = self.data

    
    def CopyActivated(self):
        """Copy an image of the currently-displayed figure."""
        ## TO DO: move this to the HDF5 viewer
        print('yes')
#        try:
#            Pixelmap = QtGui.QPixmap.grabWidget(self.figure_widget)
#        except Exception as e:
#            print 'Copy Failed due to', e
#        self.clipboard.setPixmap(Pixelmap)
#        print "Figure copied to clipboard."


def split_number_from_name(name):
    """Return a tuple with the name and an integer to allow sorting."""
    basename = name.rstrip('0123456789')
    try:
        return (basename, int(name[len(basename):-1]))
    except:
        return (basename, -1)
        
        
def igorOpen(dataset):
    """Open the currently-selected item in Igor Pro. If this is not working check your IGOR path!"""
    igorpath = '"C:\\Program Files (x86)\\WaveMetrics\\Igor Pro Folder\\Igor.exe"'
    igortmpfile = os.path.dirname(os.path.realpath(__file__))+'\Igor'
    igortmpfile=igortmpfile.replace("\\","\\\\")
    print(igortmpfile)
    open(igortmpfile, 'w').close()
    print("attempting to open {} in Igor".format(dataset))
    if isinstance(dataset,h5py.Dataset):
        dset = dataset
        data = np.asarray(dset[...])

        if data.ndim == 2:
            # RWB: why do we do this?  Why not just use a 2D text file and skip rescaling??
            from PIL import Image
            rescaled = (old_div(2**16, data.max()) * (data - data.min())).astype(np.uint8)

            im = Image.fromarray(rescaled.transpose())
            im.save(igortmpfile+'.tif')

            command='/X "ImageLoad/T=tiff/N= h5Data'+' \"'+ igortmpfile+'.tif\""'
            subprocess.Popen(igorpath+' '+command)
        else:
            print(dataset)
            np.savetxt(igortmpfile+'.txt', data, header=dataset.name)
            subprocess.Popen( igorpath+' '+ igortmpfile+'.txt')


class HDF5TreeItem(object):
    """A simple class to represent items in an HDF5 tree"""
    def __init__(self, data_file, parent, name, row):
        """Create a new item for an HDF5 tree

        data_file : HDF5 data file
            This is the file (NB must be the top-level group) containing everything
        parent : HDF5TreeItem
            The parent of the current item
        name : string
            The name of the current item (should be parent.name plus an extra component)
        row : int
            The index of the current item in the parent's children.
        """
        self.data_file = data_file
        self.parent = parent
        self.name = name
        self.row = row
        if parent is not None:
            assert name.startswith(parent.name)
            assert name in data_file

    @property
    def basename(self):
        """The last component of the item's path in the HDF5 file"""
        return self.name.rsplit('/')[-1]

    _has_children = None
    @property
    def has_children(self):
        """Whether or not this item has children"""
        if self._has_children is None:
            self._has_children = hasattr(self.data_file[self.name], "keys")
        return self._has_children

    _children = None
    @property
    def children(self):
        """Children of the current item (as HDF5TreeItems)"""
        if self.has_children is False:
            return []
        if self._children is None:
            keys = list(self.data_file[self.name].keys())
            try:
                time_stamps = []
                for value in list(self.data_file[self.name].values()):
                    time_stamp_str = value.attrs['creation_timestamp'].decode('UTF-8')
                    try:
                        time_stamp_float = datetime.datetime.strptime(time_stamp_str, "%Y-%m-%dT%H:%M:%S.%f")
                    except ValueError:
                        time_stamp_str =  time_stamp_str+'.0'
                        time_stamp_float = datetime.datetime.strptime(time_stamp_str,"%Y-%m-%dT%H:%M:%S.%f")
                    time_stamps.append(time_stamp_float)
                keys = np.array(keys)[np.argsort(time_stamps)]
            except KeyError:
                keys.sort(key=split_number_from_name)
            
            self._children = [HDF5TreeItem(self.data_file, self, self.name.rstrip("/") + "/" + k, i)
                              for i, k in enumerate(keys)]
        return self._children

    def purge_children(self):
        """Empty the cached list of children"""
        try:
            if self._children is not None:
                for child in self._children:
                    child.purge_children() # We must delete them all the way down!
                    self._children.remove(child)
                    del child # Not sure if this is needed...
                self._children = None
            self._has_children = None
        except:
            print("{} failed to purge its children".format(self.name))

    @property
    def h5item(self):
        """The underlying HDF5 item for this tree item."""
        assert self.name in self.data_file, "Error, {} is no longer a valid HDF5 item".format(self.name)
        return self.data_file[self.name]

    def __del__(self):
        self.purge_children()

def print_tree(item, prefix=""):
    """Recursively print the HDF5 tree for debug purposes"""
    if len(prefix) > 16:
        return # recursion guard
    print(prefix + item.basename)
    if item.has_children:
        for child in item.children:
            print_tree(child, prefix + "  ")


class HDF5ItemModel(QtCore.QAbstractItemModel):
    """This model takes its data from an HDF5 Group for display in a tree.

    It loads the file as the tree is expanded for speed - in the future it might implement sanity checks to
    abort loading very long folders.
    """
    def __init__(self, data_group):
        """Represent an HDF5 group to a QTreeView or similar.
        :type data_group: nplab.datafile.Group
        """
        super(HDF5ItemModel, self).__init__()
        self.root_item = None
        self.data_group = data_group
        
    _data_group = None
    @property
    def data_group(self):
        """The HDF5 group object we're representing"""
        return self._data_group
    
    @data_group.setter
    def data_group(self, new_data_group):
        """Set the data group represented by the model"""
        if self.root_item is not None:
            del self.root_item
        self._data_group = new_data_group
        self.root_item = HDF5TreeItem(new_data_group.file, None, new_data_group.name, 0)

    def _index_to_item(self, index):
        """Return an HDF5TreeItem for a given index"""
        if index.isValid():
            return index.internalPointer()
        else:
            return self.root_item

    def index(self, row, column, parent_index):
        """Return the index of the <row>th child of parent

        :type row: int
        :type column: int
        :type parent: QtCore.QModelIndex
        """
        try:
            parent = self._index_to_item(parent_index)
            return self.createIndex(row, column, parent.children[row])
        except:
            return QtCore.QModelIndex()

    def parent(self, index=None):
        """Find the index of the parent of the item at a given index."""
        try:
            parent = self._index_to_item(index).parent
            return self.createIndex(parent.row, 0, parent)
        except:
            # Something went wrong with finding the parent so return an invalid index
            return QtCore.QModelIndex()

    def flags(self, index):
        """Return flags telling Qt what to do with the item"""
        return QtCore.Qt.ItemIsSelectable | QtCore.Qt.ItemIsEnabled

    def data(self, index, role):
        """The data represented by this item."""
        if role == QtCore.Qt.DisplayRole:
            return self._index_to_item(index).basename
        else:
            return None

    def headerData(self, section, orientation, role=None):
        """Return the header names - an empty string here!"""
        return [""]

    def rowCount(self, index):
        """The number of rows exposed by the model"""
        try:
            item = self._index_to_item(index)
            assert item.has_children
            return len(item.children)
        except:
            # if it doesn't have keys, assume there are no children.
            return 0

    def hasChildren(self, index):
        """Whether or not this object has children"""
        return self._index_to_item(index).has_children
        #try:
        #    assert hasattr(self._index_to_item(index), "keys")
        #    return True
        #except:
        #    return False

    def columnCount(self, index=None, *args, **kwargs):
        """Return the number of columns"""
        return 1

    def refresh_tree(self):
        """Reload the HDF5 tree, resetting the model

        This causes all cached HDF5 tree information to be deleted, and any views
        using this model will automatically reload.
        """
        self.beginResetModel()
        self.root_item.purge_children()
        self.endResetModel()

    def selected_h5item_from_view(self, treeview):
        """Given a treeview object, return the selection, as an HDF5 object, or a work-alike for multiple selection.

        If one item is selected, we will return the HDF5 group or dataset that is selected.  If multiple items are
        selected, we will return a dummy HDF5 group containing all selected items.
        """
        items = [self._index_to_item(index) for index in treeview.selectedIndexes()]
        if len(items) == 1:
            return items[0].h5item
        elif len(items) > 1:
            return DummyHDF5Group({item.name: item.h5item for item in items})
        else:
            return None

    def set_up_treeview(self, treeview):
        """Correctly configure a QTreeView to use this model.

        This will set the HDF5ItemModel as the tree's model (data source), and in the future
        may set up context menus, etc. as appropriate."""
        treeview.setModel(self) # Make the tree view use this object as its model
        # Set up a callback to allow us to customise the context menu
        treeview.setContextMenuPolicy(QtCore.Qt.CustomContextMenu)
        treeview.customContextMenuRequested.connect(functools.partial(self.context_menu, treeview))
        # Allow multiple objects to be selected
        treeview.setSelectionMode(QtWidgets.QAbstractItemView.ExtendedSelection)

    def context_menu(self, treeview, position):
        """Generate a right-click menu for the items"""
        menu = QtWidgets.QMenu()
        actions = {}

        for operation in ['Refresh tree']:
            actions[operation] = menu.addAction(operation)
        action = menu.exec_(treeview.viewport().mapToGlobal(position))


        if action == actions['Refresh tree']:
            self.refresh_tree()


class HDF5TreeWidget(QtWidgets.QTreeView):
    """A TreeView for looking at an HDF5 tree"""
    def __init__(self, datafile, **kwargs):
        """Create a TreeView widget that views the contents of an HDF5 tree.

        Arguments:
            datafile : nplab.datafile.Group
            the HDF5 tree to show

        Additional keyword arguments are passed to the QTreeView constructor.
        You may want to include parent, for example."""
        QtWidgets.QTreeView.__init__(self, **kwargs)

        self.model = HDF5ItemModel(datafile)
        self.model.set_up_treeview(self)
        self.sizePolicy().setHorizontalStretch(0)


    def selected_h5item(self):
        """Return the current selection as an HDF5 item."""
        return self.model.selected_h5item_from_view(self)

    def __del__(self):
        del self.model # is this needed?  I'm never sure...
    

class HDF5Browser(QtWidgets.QWidget, UiTools):
    """A Qt Widget for browsing an HDF5 file and graphing the data.
    """

    def __init__(self, data_file, parent=None):
        super(HDF5Browser, self).__init__(parent)
        self.data_file = data_file

        self.treeWidget = HDF5TreeWidget(data_file,
                                         parent=self,
                                         )
        self.selection_model = self.treeWidget.selectionModel() 
        self.selection_model.selectionChanged.connect(self.selection_changed)
        self.viewer = HDF5ItemViewer(parent=self, 
                                     show_controls=True,
                                     )
        self.refresh_tree_button = QtWidgets.QPushButton() #Create a refresh button
        self.refresh_tree_button.setText("Refresh Tree")
        
        #adding the refresh button
        self.treelayoutwidget = QtWidgets.QWidget()     #construct a widget which can then contain the refresh button and the tree
        self.treelayoutwidget.setLayout(QtWidgets.QVBoxLayout())
        self.treelayoutwidget.layout().addWidget(self.treeWidget)
        self.treelayoutwidget.layout().addWidget(self.refresh_tree_button) 
        
        self.refresh_tree_button.clicked.connect(self.treeWidget.model.refresh_tree)

        splitter = QtWidgets.QSplitter()
        splitter.addWidget(self.treelayoutwidget)       #Add newly constructed widget (treeview and button) to the splitter
        splitter.addWidget(self.viewer)
        self.setLayout(QtWidgets.QHBoxLayout())
        self.layout().addWidget(splitter)


    def sizeHint(self):
        return QtCore.QSize(1024,768)

    def selection_changed(self, selected, deselected):
        """Callback function to update the displayed item when the tree selection changes."""
        try:
            self.viewer.data = self.treeWidget.selected_h5item()
            if self.data_file.update_current_group == True:
                df.set_current_group(self.treeWidget.selected_h5item())

        except Exception as e:
            print(e, 'That could be corrupted')
            

    def __del__(self):
        pass  # self.data_file.close()
    
    
#    def on_click(self, item, column):
#        """Handle clicks on items in the tree."""
#        item.setExpanded(True) # auto expand the item upon click
#        if len(self.treeWidget.selectedItems())>1: 
#            self.viewer.data = DummyHDF5Group({treeitem.data(column, QtCore.Qt.UserRole).name : treeitem.data(column, QtCore.Qt.UserRole) \
#                                                for treeitem in self.tree.treeWidget.selectedItems() })
#        else:
#            self.viewer.data = item.data(column, QtCore.Qt.UserRole)
#             
             
if __name__ == '__main__':
    import sys, h5py, os, numpy as np
    import nplab
    from nplab.utils.gui import get_qt_app

    app = get_qt_app()
    
    data_file = h5py.File('test.h5', 'w')
    data_file.create_dataset('dset1', data=np.linspace(-1, 1, 100))
    data_file.create_dataset('dset2', data=np.linspace(-1, 1, 100) ** 3)
    g = data_file.create_group('group1')
    g.create_dataset('dset2', data=np.linspace(-1, 1, 100) ** 2)
    g = g.create_group('group2')
    g.create_dataset('dset3', data=np.linspace(-1, 1, 100).reshape(10, 10))
    ui = HDF5Browser(data_file)
    ui.show()
    sys.exit(app.exec_())
    data_file.close()

#    data_file = h5py.File('C:/Users/Ana Andres/Documents/Python Scripts/2016-05-17.h5', 'r')
#    data_file = nplab.datafile.open_file()
#    ui = HDF5Browser(data_file)
#    ui.show()
#    app.exec_()
#    data_file.close()
#    datafile = nplab.current_datafile() #datafile.DataFile("/Users/rwb27/Desktop/test.h5", mode="r")
 #   datafle.create_dataset()
#    tree = QtWidgets.QTreeView()
#    model = HDF5ItemModel(datafile)
#    model.set_up_treeview(tree)
#    tree.show()
#    app.exec_()
    #print_tree(model.root_item) (don't, it's recursive...)
  #  datafile.show_gui()
  #  datafile.close()<|MERGE_RESOLUTION|>--- conflicted
+++ resolved
@@ -17,18 +17,11 @@
 import matplotlib
 import numpy as np
 import h5py
-<<<<<<< HEAD
 from matplotlib.backends.qt_compat import is_pyqt5
 if is_pyqt5():
     matplotlib.use('Qt5Agg')
 else:
     matplotlib.use('Qt4Agg')
-from matplotlib.backends.backend_qt4agg import FigureCanvasQTAgg as FigureCanvas
-from matplotlib.figure import Figure
-=======
-matplotlib.use('Qt5Agg')
-
->>>>>>> 863051f9
 from nplab.ui.data_renderers import suitable_renderers
 from nplab.ui.ui_tools import UiTools
 import functools
