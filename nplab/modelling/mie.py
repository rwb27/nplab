<<<<<<< HEAD

=======
from __future__ import division
from __future__ import print_function
from builtins import range
>>>>>>> 0088bc2c
import numpy as np
import requests
import matplotlib.pyplot as plt
from scipy.special import riccati_jn,riccati_yn
from nplab.utils.refractive_index_db import RefractiveIndexInfoDatabase
from mpl_toolkits.mplot3d import Axes3D
from matplotlib import cm

#Initialized after first request
WAVELENGTHS = None
REFRACTIVE_INDEX = None
print("starting")
'''
Adapted from: https://github.com/scottprahl/miepython

'''

rfdb = RefractiveIndexInfoDatabase()
water = "main/H2O/Hale.yml"
gold = "main/Au/Yakubovsky-25nm.yml"
water_refractive_index = rfdb.refractive_index_generator(label=water)
gold_refractive_index = rfdb.refractive_index_generator(label=gold)


def Lentz_Dn(z, N):
    """ Compute the logarithmic derivative of the Ricatti-Bessel function
        This returns the Ricatti-Bessel function of order N with argument z
        using the continued fraction technique of Lentz, Appl. Opt., 15,
        668-671, (1976).
    """
    zinv     =  2.0/z
    alpha    =  (N+0.5) * zinv
    aj       = -(N+1.5) * zinv
    alpha_j1 = aj+1/alpha
    alpha_j2 = aj
    ratio    = alpha_j1/alpha_j2
    runratio = alpha*ratio

    while abs(abs(ratio)-1.0) > 1e-12:
        aj = zinv - aj
        alpha_j1 = 1.0/alpha_j1 + aj
        alpha_j2 = 1.0/alpha_j2 + aj
        ratio = alpha_j1/alpha_j2
        zinv  *= -1
        runratio = ratio*runratio

    return -N/z+runratio

def D_downwards(z, N):
    """ Compute the logarithmic derivative of all Ricatti-Bessel functions
        This returns the Ricatti-Bessel function of orders 0 to N for an
        argument z using the downwards recurrence relations.
    """
    D = np.zeros(N, dtype=complex)
    last_D = Lentz_Dn(z, N)
    for n in range(N, 0, -1):
        last_D =  n/z - 1.0/(last_D+n/z)
        D[n-1] = last_D
    return D

def D_upwards(z, N):
    """ Compute the logarithmic derivative of all Ricatti-Bessel functions
        This returns the Ricatti-Bessel function of orders 0 to N for an
        argument z using the upwards recurrence relations.
    """
    D = np.zeros(N, dtype=complex)
    exp = np.exp(-2j*z)
    D[1] = -1/z + (1-exp)/((1-exp)/z-1j*(1+exp))
    for n in range(2, N):
        D[n] = 1/(n/z-D[n-1])-n/z
    return D

def D_calc(m, x, N):
    """ Compute the logarithmic derivative of the Ricatti-Bessel function at all
        orders (from 0 to N) with argument z
    """
    z = m * x
    if abs(z.imag) > 13.78*m.real**2 - 10.8*m.real + 3.9:
        return D_upwards(z, N)
    else:
        return D_downwards(z, N)

def calculate_a_b_coefficients(m,x,n_max):
    n = 2*n_max

    def psi(rho):
        outp, _ =riccati_jn(n,rho) 
        return outp 
    def dpsi(rho):
        _,outp = riccati_jn(n,rho)
        return outp
    #Definition:
    #Hankel function of first kind: 
    # Hn = Jn + iYn
    # Jn - bessel function of first kind
    # Yn - bessel function of second kind
    def eps(rho):
        jn = riccati_jn(n,rho)[0]
        yn = riccati_yn(n,rho)[0] 
        hn = jn + 1j*yn
        return hn

    def deps(rho):
        d_jn = riccati_jn(n,rho)[1]
        d_yn = riccati_yn(n,rho)[1] 
        d_hn = d_jn + 1j*d_yn
        return d_hn

    rho = m*x
          
    def a():
        num = m*psi(m*x)*dpsi(x) - psi(x)*dpsi(m*x)
        denom = m*psi(m*x)*deps(x) - eps(x)*dpsi(m*x)
        return (num/denom)[0:n]

    def b():
        num = psi(m*x)*dpsi(x) - m*psi(x)*dpsi(m*x)
        denom = psi(m*x)*deps(x) - m*eps(x)*dpsi(m*x)
        return (num/denom)[0:n]
    return a(), b()

from scipy.special import jv, yv
def Mie_ab(m,x,n_max):
    #  http://pymiescatt.readthedocs.io/en/latest/forward.html#Mie_ab
    mx = m*x
    nmax = np.real(np.round(2+x+4*(x**(1/3))))
    nmx = np.round(max(nmax,np.abs(mx))+16)
    # print "NMAX:", nmax
    n = np.arange(1,np.real(nmax)+1)
    nu = n + 0.5

    sx = np.sqrt(0.5*np.pi*x)
    px = sx*jv(nu,x)

    p1x = np.append(np.sin(x), px[0:int(nmax)-1])
    chx = -sx*yv(nu,x)

    ch1x = np.append(np.cos(x), chx[0:int(nmax)-1])
    gsx = px-(0+1j)*chx
    gs1x = p1x-(0+1j)*ch1x

    # B&H Equation 4.89
    Dn = np.zeros(int(nmx),dtype=complex)
    for i in range(int(nmx)-1,1,-1):
        Dn[i-1] = (i/mx)-(1/(Dn[i]+i/mx))

    D = Dn[1:int(nmax)+1] # Dn(mx), drop terms beyond nMax
    da = D/m+n/x
    db = m*D+n/x

    an = (da*px-p1x)/(da*gsx-gs1x)
    bn = (db*px-p1x)/(db*gsx-gs1x)

    return an, bn

def make_rescaled_parameters(n_med,n_particle,r,wavelength):
 #    :param r: radius of the sphere
 #    :param wavelength: wavelength of illumination
 #    :param n_sph: complex refractive index of the sphere
 #    :param n_med: real refractive index of the dielectric medium
    x=  n_med * (2*np.pi/wavelength) * r
    m = n_particle/n_med
    return x,m

def calculate_pi_tau(mu,n_max):
    #calculates angle-dependent functions
    #see Absorption and scattering by small particles, Bohren & Huffman, page 94
    pi_n = np.zeros(n_max+1)
    tau_n = np.zeros(n_max+1)
    pi_n[1] = 1.0
    tau_n[1] = mu*pi_n[1]

    for n in range(2,n_max):
        pi_n[n] = ((2.0*n-1)/(n-1))*mu*pi_n[n-1] - ((n)/(n-1))*pi_n[n-2]
        tau_n[n] = n*mu*pi_n[n] - (n+1)*pi_n[n-1]

    pi_n = np.asarray(pi_n[1:])
    tau_n =  np.asarray(tau_n[1:])

    return pi_n, tau_n

def mie_S1_S2(m,x,mus,n_max):
    a,b = Mie_ab(m, x,n_max)
    S1s = []
    S2s = []
    for mu in mus:
        S1 = 0.0
        S2 = 0.0
        pi,tau = calculate_pi_tau(mu,n_max)
        for n in range(n_max):
            N = n+1
            # print len(a),len(pi), len(b), len(tau)
            S1 = S1+(float(2.0*N+1)/(N**2+N))*(a[n]*pi[n] + b[n]*tau[n])
            S2 = S2+(float(2.0*N+1)/(N**2+N))*(b[n]*pi[n] + a[n]*tau[n])

        S1s.append(S1)
        S2s.append(S2)
    return [S1s,S2s]

def get_refractive_index(target_wavelength, url):
    #pull in globals
    global WAVELENGTHS
    global REFRACTIVE_INDEX
    if WAVELENGTHS == None or REFRACTIVE_INDEX == None:

        import csv
        response = requests.get(url)
        reader = csv.reader(response._content)
        # for row in reader:
        #     print row
        print(response._content)
        # content = ((response._content).replace('\r','\n')).replace('\n\n\n',"\n").replace('\t',",").replace("\n\n","\n")
        print(content)
        R = [v.split(",") for v in (content.split("\n"))]
        R=R[1:]

        wavelengths = []
        ns = []
        for row in R:
            try:
                w = float(row[0])
                n = float(row[1])+1j*float(row[2])
                wavelengths.append(w)
                ns.append(n)
            except:
                pass
            WAVELENGTHS = wavelengths
            REFRACTIVE_INDEX = ns
    print(target_wavelength)
    print(WAVELENGTHS)
    print(REFRACTIVE_INDEX)
    return np.interp(target_wavelength,WAVELENGTHS,REFRACTIVE_INDEX)

def get_refractive_index_Au(target_wavelength):
    url = "https://refractiveindex.info/data_csv.php?datafile=data/main/Au/Johnson.yml"
    return get_refractive_index(target_wavelength,url=url)

def get_refractive_index_Ag(target_wavelength):
    url = "https://refractiveindex.info/data_csv.php?datafile=data/main/Ag/Johnson.yml"
    return get_refractive_index(target_wavelength,url=url)

def get_refractive_index_water(target_wavelength):
    url = "https://refractiveindex.info/data_csv.php?datafile=data/main/H2O/Hale.yml"
    return get_refractive_index(target_wavelength,url=url)

def calculate_scattering_cross_section(m,x,r,n_max):
    k = x/r
    a,b = Mie_ab(m, x,n_max)
    a2 = np.abs(a)**2
    b2 = np.abs(b)**2
   
    # n = np.arange(1,n_max+1)
    # 2n1 = 2.0*n+1.0

    total = 0.0
    for n in range(len(a2)):
        N = n+1
        total = total + (2*N+1)*(a2[n]+b2[n])
    return ((2*np.pi)/k**2)*total



def calculate_extinction_cross_section(m,x,r,n_max):
    k = x/r
    a,b = Mie_ab(m, x, n_max)
    

    a2,b2 = np.absolute(a)**2,np.absolute(b)**2
    
    total = 0.0
    for n in range(len(a)):
        N = n+1
        real_ab = a[n].real+b[n].real
        # if real_ab < 0:
        #     print "a",a
        #     print "b",b
        total = total + (2*N+1)*real_ab
    return ((2*np.pi)/k**2)*total
    

def main3():
    n_medium = 1.3325
    theta = np.pi/2.0
   
    rs = np.linspace(1e-9,500e-9,50)
    rs = [20e-9,40e-9,]
    wavelengths = np.linspace(400e-9,1000e-9,600)
    for r in rs:
        print("r",r)
        Xs_sca = []
        Xs_ext = []
        for wavelength in wavelengths:
            n_particle = get_refractive_index_Au(wavelength/1e-9)
            print("N:",n_particle)
            x,m = make_rescaled_parameters(n_med=n_medium,n_particle=n_particle,r=r,wavelength=wavelength)
            
            print("X:{0},M:{1}".format(x,m))
            n_max = 20
            scatteringXc = calculate_scattering_cross_section(m,x,r,n_max)
            extinctionXc = calculate_extinction_cross_section(m,x,r,n_max)

            # [scatteringXc,extinctionXc,_,_] = small_mie(m,x)
            Xs_sca.append(scatteringXc)
            Xs_ext.append(extinctionXc)
          
        fig, ax1 = plt.subplots(1,figsize=(8,8))

        Xs_sca = np.asarray(Xs_sca)/(np.pi*r**2)
        Xs_ext = np.asarray(Xs_ext)/(np.pi*r**2)
        Xs_abs = Xs_ext - Xs_sca

        # wavelengths = wavelengths/1e-9
        ax1.plot(wavelengths/1e-9,Xs_sca, label="Scattering efficiency $Q_{sca} = \sigma_{sca}/\pi r^2$")
        ax1.plot(wavelengths/1e-9,Xs_ext, label="Extinction efficiency $Q_{ext} = \sigma_{ext}/\pi r^2$")
        ax1.plot(wavelengths/1e-9,Xs_abs, label="Absorption efficiency $Q_{abs} = \sigma_{abs}/\pi r^2$")
        
        ext_max =np.max(Xs_ext)
        lambda_max = wavelengths[np.where(np.abs(Xs_ext==ext_max))][0] 
        ax1.set_xlabel("Size[nm]")
        ax1.set_ylabel("Amplitude")
        ax1.legend()
        plt.title("Radius [nm]: {0}, $\lambda$: {1}".format(r/1e-9, lambda_max/1e-9))
        # plt.savefig("C:\Users\im354\Pictures\Mie\SEA\particle_{0}.png".format(r/1e-9))
        
        plt.show()

def main2():
    wavelength = 633.0e-9
    n_particle = get_refractive_index_Au(wavelength/1e-9)
    n_medium = 1.3325
    theta = np.pi/2.0
    rs = np.linspace(1e-9,5e-7,1000)
    
    Is = []
    Xs_sca = []
    Xs_ext = []
    Qext = []
    Qsca = []
    Qback = []
    G = []
    for r in rs:
        x,m = make_rescaled_parameters(n_med=n_medium,n_particle=n_particle,r=r,wavelength=wavelength)
        n_max = 100 #int(x + 4.05 * x**0.33333 + 2.0)+1
        scatteringXc = calculate_scattering_cross_section(m,x,r,n_max)
        extinctionXc = calculate_extinction_cross_section(m,x,r,n_max)
        i = I(r,np.asarray([theta]),n_medium,n_particle,wavelength)
        Xs_sca.append(scatteringXc)
        Xs_ext.append(extinctionXc)
        Is.append(i)

        [qext, qsca, qback, g] = mie_scalar(m, x,n_max)

        Qext.append(qext)
        Qsca.append(qsca)
        Qback.append(qback)
        G.append(g)
      
    fig, [ax1,ax2] = plt.subplots(2)
    ax1.plot(rs/1e-9,Xs_sca/(np.pi*rs**2), label="Scattering efficiency $Q_{sca} = \sigma_{sca}/\pi r^2$")
    ax1.plot(rs/1e-9,Xs_ext/(np.pi*rs**2), label="Extinction efficiency $Q_{ext} = \sigma_{ext}/\pi r^2$")
    
    ax1.set_xlabel("Size[nm]")
    ax1.set_ylabel("Amplitude")


    ax2.plot(rs/1e-9,Qsca,label="Scattering")
    ax2.plot(rs/1e-9,Qext,label="Extinction")
    # ax2.plot(rs/1e-9,Is, label="Scattering intensity")
    
    ax2.set_xlabel("Size[nm]")
    ax2.set_ylabel("Amplitude")

    ax1.legend()
    ax2.legend()
    plt.show()
    
def main():
    wavelength = 633.0e-9
    n_particle = get_refractive_index_Au(wavelength/1e-9)
    n_medium = 1.3325

    for r in np.linspace(1e-9,4e-7,50):
        fig = plt.figure(figsize=(16,8))
        ax1 = fig.add_subplot(121,projection="polar")
        ax2 = fig.add_subplot(122)

        x,m = make_rescaled_parameters(n_med=n_medium,n_particle=n_particle,r=r,wavelength=wavelength)
        n_max = int(x + 4.05 * x**0.33333 + 2.0)+1

        print("x:",x)
        print("m:",m)
        print("n_max", n_max)
        theta = np.linspace(-np.pi,np.pi, 360)
        mu = np.cos(theta)
        [S1,S2] = mie_S1_S2(m,x,mu,n_max)

        S11 = np.abs(S1)**2 + np.abs(S2)**2
        S12 = np.abs(S1)**2 - np.abs(S2)**2

        i_para = S11+S12
        i_perp = S11-S12
        i_total = i_para + i_perp
        ax1.plot(theta,i_para,label="parallel")
        ax1.plot(theta,i_perp,label="perp")
        ax1.plot(theta,i_total,label="total")

        ax2.plot(theta,i_para,label="parallel")
        ax2.plot(theta,i_perp,label="perp")
        ax2.plot(theta,i_total, label="total")

        ax1.set_xlabel("Angle $\\theta$ [rad]")
        ax1.set_ylabel("Amplitude")

        ax2.set_xlabel("Angle $\\theta$ [rad]")
        ax2.set_ylabel("Amplitude")


        ax1.legend()
        ax2.legend()
        plt.title("Particle radius [nm]:{0},x:{1},\nm:{2}, n_max:{3}".format(r/1e-9,x,m,n_max))
        # plt.show()
        plt.savefig("C:\\Users\im354\Pictures\Mie\particle_{}.png".format(r/1e-9))

def scattering_cross_section(radius,wavelength):

    n_particle = gold_refractive_index(required_wavelength=wavelength)
    n_med = water_refractive_index(required_wavelength=wavelength)
    x,m = make_rescaled_parameters(n_med=n_med,n_particle=n_particle,r=radius,wavelength=wavelength)
    output = calculate_scattering_cross_section(m=np.asarray([m]),x=np.asarray([x]),r=np.asarray([radius]),n_max=40) 
    return output

def main4():
    wavelength_range = np.asarray([1e-9*wl for wl in np.linspace(450,1000,550)])
    radius_range = np.asarray([r*1e-9 for r in np.linspace(50,250,200)])
    x,y= np.meshgrid(radius_range,wavelength_range,indexing="xy")
    f = np.vectorize(scattering_cross_section)
    z = f(x,y)
    fig = plt.figure()
    ax = fig.gca(projection='3d')
    zmin = np.min(z)
    surf = ax.plot_surface(x/1e-9, y/1e-9, z/zmin,cmap=cm.coolwarm)
    plt.xlabel("Radius [nm]")
    plt.ylabel("Wavelength [nm]")
    plt.title("Normalized scattering cross section\n Normalization: z/z_min, z_min = {}".format(zmin))

    ratio_low = scattering_cross_section(radius = 120e-9,wavelength=450e-9)/scattering_cross_section(radius = 100e-9,wavelength=450e-9)
    ratio_high = scattering_cross_section(radius = 120e-9,wavelength=580e-9)/scattering_cross_section(radius = 100e-9,wavelength=580e-9)
    print("RATIO LOW: ", ratio_low)
    print("RATIO High: ", ratio_high)
    plt.show()
if __name__ == "__main__":
    main4()<|MERGE_RESOLUTION|>--- conflicted
+++ resolved
@@ -1,10 +1,8 @@
-<<<<<<< HEAD
-
-=======
+# -*- coding: utf-8 -*-
+
 from __future__ import division
 from __future__ import print_function
 from builtins import range
->>>>>>> 0088bc2c
 import numpy as np
 import requests
 import matplotlib.pyplot as plt
