# -*- coding: utf-8 -*-
"""
Functions for TCP server and client class creation for nplab instruments.

For example, you might have an instrument that needs to be connected to a particular computer (e.g. because of an
acquisition card, or because it only has 32bit DLLs), but you want to run your experiment from another computer (e.g. a
64bit computer). The create_server_class and create_client_class functions allows you to create a server instance that
will run on the computer connected to the instrument, and a client instance that will run on your desired computer.

The create_client_class creates a class that overrides the class' __dict__ values so that when you call a class method
(e.g. camera.capture()), it creates a string message that is sent over TCP (e.g. "{'command': 'capture'}").
The create_server_class creates a class that reads these messages and passes them on appropriately to the instrument
instance.

For TCP messaging we use repr and ast.literal_eval instead of json.dumps and json.loads because they allow us to easily
send Python lists/tuples

NOTE: class.__dict__ does not contain superclass attributes or methods, so by default we only override the class methods
    but not any of the base classes. If you want to also send the superclass methods to the server, you need to
    explicitly list which methods you want to send
    (https://stackoverflow.com/questions/7241528/python-get-only-class-attribute-no-superclasses)

WARN: this has not been extensively tested, and can definitely have some issues if the user is not careful about
    thinking what functions and replies he wants to send over the TCP communication and which ones he doesn't (e.g. you
    would not want to send the instrument.show_gui() command through TCP), and also that PyQT signals are not --and
    cannot be-- sent through the TCP, which might cause some confusion.

EXAMPLE:
    Creating a server and client instruments for a Princeton Instruments PVCAM which only has 32bit DLLs that do not
    work in Windows 10. First create a client class that also sends PvcamSdk functions to the server. You might want to
    also add a list of the nplab.instrument.camera methods:
    >>>> camera_client = create_client_class(Pvcam,
    >>>>                                     PvcamSdk.__dict__.keys() + ["get_camera_parameter", "set_camera_parameter"],
    >>>>                                     ('get_qt_ui', "raw_snapshot", "get_control_widget", "get_preview_widget"))
    >>>> camera_server = create_server_class(Pvcam)
    Then, on the computer connected to the camera, run:
    >>>> camera = camera_server((IP, port), 0)
    >>>> camera.run()
    And on the client computer run:
    >>>> camera = camera_client((IP, port))
    >>>> camera.show_gui()
"""
from __future__ import division

from future import standard_library
standard_library.install_aliases()
from builtins import str
from past.utils import old_div
from nplab.utils.log import create_logger
from nplab.utils.array_with_attrs import ArrayWithAttrs
import threading
import socketserver
import socket
import ast
import inspect
import numpy as np
import sys
import re

BUFFER_SIZE = 3131894
message_end = 'tcp_termination'.encode()


def parse_arrays(value):
    """Utility function to convert arrays to strings to be sent over TCP

    :param value: array to be converted
    :return:
    """
    if type(value) == ArrayWithAttrs:
        reply = repr(dict(array=value.tolist(), attrs=value.attrs))
    elif type(value) == np.ndarray:
        reply = repr(dict(array=value.tolist()))
    else:
        reply = repr(value)
    return reply


def parse_strings(value):
    """Utility function to convert strings back into arrays

    :param value: string containing an array
    :return:
    """
    if not isinstance(value, dict):
        value = ast.literal_eval(value)
    if isinstance(value, dict):
        if 'array' in value and 'attrs' in value:
            return ArrayWithAttrs(value['array'], value['attrs'])
        elif 'array' in value:
            return np.array(value['array'])
    else:
        return value


def subselect(string, size=100):
    """Utility function to create a shortened version of strings for logging

    :param string: string to be shortened
    :param size: maximum size of string allowed
    :return:
    """
    if len(string) > size:
<<<<<<< HEAD
        return '%s ... %s' % (string[:int(size/2)], string[-int(size/2):])
=======
        return '%s ... %s' % (string[:old_div(size,2)], string[old_div(-size,2):])
>>>>>>> 0088bc2c
    else:
        return string


class ServerHandler(socketserver.BaseRequestHandler):
    def handle(self):
        try:
            raw_data = self.request.recv(BUFFER_SIZE).strip()
            while message_end not in raw_data:
                raw_data += self.request.recv(BUFFER_SIZE).strip()
            raw_data = re.sub(re.escape(message_end) + b'$', b'', raw_data)
            self.server._logger.debug("Server received: %s" % subselect(raw_data))

<<<<<<< HEAD
            if raw_data == b"list_attributes":
=======
            if raw_data == "list_attributes":
>>>>>>> 0088bc2c
                instr_reply = list(self.server.instrument.__dict__.keys())
            else:
                command_dict = ast.literal_eval(raw_data.decode())
                if "command" in command_dict:
                    if "args" in command_dict and "kwargs" in command_dict:
                        instr_reply = getattr(self.server.instrument,
                                              command_dict["command"])(*command_dict["args"], **command_dict["kwargs"])
                    elif "args" in command_dict:
                        instr_reply = getattr(self.server.instrument, command_dict["command"])(*command_dict["args"])
                    elif "kwargs" in command_dict:
                        instr_reply = getattr(self.server.instrument, command_dict["command"])(**command_dict["kwargs"])
                    else:
                        instr_reply = getattr(self.server.instrument, command_dict["command"])()
                elif "variable_get" in command_dict:
                    instr_reply = getattr(self.server.instrument, command_dict["variable_get"])
                elif "variable_set" in command_dict:
                    setattr(self.server.instrument, command_dict["variable_set"],
                            parse_strings(command_dict["variable_value"]))
                    instr_reply = ''
                else:
                    instr_reply = "Dictionary did not contain a 'command' or 'variable' key"
        except Exception as e:
            self.server._logger.warn(e)
            instr_reply = dict(error=e)
        self.server._logger.debug("Instrument reply: %s" % subselect(str(instr_reply)))

        try:
            if type(instr_reply) == ArrayWithAttrs:
                reply = repr(dict(array=instr_reply.tolist(), attrs=instr_reply.attrs))
            elif type(instr_reply) == np.ndarray:
                reply = repr(dict(array=instr_reply.tolist()))
            else:
                reply = repr(instr_reply)
        except Exception as e:
            self.server._logger.warn(e)
            reply = repr(dict(error=str(e)))
        self.request.sendall(reply.encode() + message_end)
        self.server._logger.debug(
            "Server replied %s %s: %s" % (len(reply), sys.getsizeof(reply), subselect(reply)))


def create_server_class(original_class):
    """
    Given an nplab instrument class, returns a class that acts as a TCP server for that instrument.

    :param original_class: an nplab instrument class
    :return: server class
    """

    class Server(socketserver.TCPServer):
        def __init__(self, server_address, *args, **kwargs):
            """
            To instantiate the server class, the TCP address needs to be given first, and then the arguments that would
            be passed normally to the nplab instrument

            :param server_address: 2-tuple. IP address and port for the server to listen on
            :param args: arguments to be passed to the nplab instrument
            :param kwargs: named arguments for the nplab instrument
            """
            socketserver.TCPServer.__init__(self, server_address, ServerHandler, True)
            self.instrument = original_class(*args, **kwargs)
            self._logger = create_logger('TCP server')
            self.thread = None

        def run(self, with_gui=True, backgrounded=False):
            """
            Start running the server

            :param with_gui: bool. Runs the server in the background and opens the nplab instrument GUI
            :param backgrounded: bool. Runs the server in the background
            :return:
            """
            if with_gui or backgrounded:
                if self.thread is not None:
                    del self.thread
                self.thread = threading.Thread(target=self.serve_forever)
                self.thread.setDaemon(True)  # don't hang on exit
                self.thread.start()
                if with_gui:
                    self.instrument.show_gui()
            else:
                self.serve_forever()
    return Server


def create_client_class(original_class,
                        tcp_methods=None,
                        excluded_methods=('get_qt_ui', "get_control_widget", "get_preview_widget"),
                        tcp_attributes=None,
                        excluded_attributes=('ui', '_ShowGUIMixin__gui_instance')):
    """
    Given an nplab instrument, returns a class that overrides a series of class methods, so that instead of running
    those methods, it sends a string over TCP an instrument server of the same type. It is also able to get and set
    attributes in the specific class instance of the server.

    :param original_class: an nplab instrument class
    :param tcp_methods: an iterable of method names that are to be sent over TCP. By default it is the
                        original_class.__dict__.keys() excluding magic methods
    :param excluded_methods: methods you do not want to send over TCP. By default the get_qt_ui isn't sent over TCP,
            since it doesn't return something that can be sent over TCP (a pointer to an instance local to the server)
    :param tcp_attributes: attributes you do want to read over TCP.
    :param excluded_attributes: attributes you do not want to read over TCP, e.g. attributes that are inherently local.
            Hence, by default, the GUI attributes are not read over TCP.
    :return: new_class
    """

    def method_builder(method_name):
        """
        Given a method name, return a function that takes in any number of arguments and named arguments, creates a
        dictionary with at most three keys (command, args, kwargs) and sends it to the server that the instance is
        connected to

        :param method_name: string
        :return: method (function)
        """

        def method(*args, **kwargs):
            obj = args[0]
            command_dict = dict(command=method_name)
            if len(args) > 1:
                command_dict["args"] = args[1:]
            if len(list(kwargs.keys())) > 0:
                command_dict["kwargs"] = kwargs
            reply = obj.send_to_server(repr(command_dict))
            if type(reply) == dict:
                if "array" in reply:
                    if "attrs" in reply:
                        reply = ArrayWithAttrs(np.array(reply["array"]), reply["attrs"])
                    else:
                        reply = np.array(reply["array"])
            return reply

        return method

    class NewClass(original_class):
        def __init__(self, address):
            """
            The client instantiation also gets a list of attributes present in the server instrument instance

            :param address: 2-tuple of IP and port to connect to
            """
            self.address = address
            self._logger = create_logger(original_class.__name__ + '_client')
            self.instance_attributes = self.send_to_server("list_attributes", address)

        def __setattr__(self, item, value):
            """
            Overriding the base __setattr__

            :param item:
            :param value:
            :return:
            """
            # print "Setting: ", item
            # If the item is a method, pass it to the NewClass so that it can be sent to the server
            if item in self.method_list:
                super(NewClass, self).__setattr__(item, value)
            # If the item is a local attribute, set it locally
            elif item in ['instance_attributes', 'address', '_logger'] + excluded_attributes:
                original_class.__setattr__(self, item, value)
            # If the item is an attribute of the server instrument, send it over TCP. Note this if needs to happen after
            # the previous one, since it needs to use the self.instance_attributes
            elif item in self.instance_attributes or item in tcp_attributes:
                self.send_to_server(repr(dict(variable_set=item, variable_value=parse_arrays(value))))
            else:
                original_class.__setattr__(self, item, value)

        def send_to_server(self, tcp_string, address=None):
            """
            Opens a TCP port, connects it to address, sends the tcp_string, collects the reply, and returns it after
            literal_eval

            :param tcp_string: string to be sent over TCP
            :param address: address to send to
            :return: ast.literal_eval(reply_string)
            """
            if address is None:
                address = self.address
            if isinstance(tcp_string, str):
                tcp_string = tcp_string.encode()
            self._logger.debug("Client sending: %s" % subselect(tcp_string))
            try:
                sock = socket.socket(socket.AF_INET, socket.SOCK_STREAM)
                sock.connect(address)
                sock.sendall(tcp_string + message_end)
                self._logger.debug("Client sent: %s" % subselect(tcp_string))
                received = sock.recv(BUFFER_SIZE)
                while message_end not in received:
                    received += sock.recv(BUFFER_SIZE)
                received = re.sub(re.escape(message_end) + b'$', b'', received)
                self._logger.debug("Client received: %s" % subselect(received))
                sock.close()
                if b'error' in received:
                    raise RuntimeError('Server error: %s' % subselect(received))
            except Exception as e:
                raise e
            return ast.literal_eval(received.decode())

    if tcp_methods is None:
        tcp_methods = list(original_class.__dict__.keys())
    excluded_methods = list(excluded_methods)
    if tcp_attributes is None:
        tcp_attributes = list()
    excluded_attributes = list(excluded_attributes)

    methods = []
    for command_name in tcp_methods:
        command = getattr(NewClass, command_name)
        # only replaces methods that are not magic (__xx__) and are not explicitly excluded
        if (inspect.ismethod(command) or inspect.isfunction(command)) and not command_name.startswith('__') and command_name not in excluded_methods:
            setattr(NewClass, command_name, method_builder(command_name))
            methods += [command_name]
    setattr(NewClass, "method_list", methods)

    def my_getattr(self, item):
        # print("Getting: ", item, item in ["address", "instance_attributes"])
        if item in ["address", "instance_attributes", "method_list", "_logger", "__init__"] + excluded_attributes:
            # print('Excluded attribute: %s' % item)
            return object.__getattribute__(self, item)
            # return object.__getattr__(self, item)
        elif item in self.instance_attributes or item in tcp_attributes:
            # print('TCP: %s' % item)
            return self.send_to_server(repr(dict(variable_get=item)))
        elif item in excluded_methods:
            # print('Excluded method: %s' % item)
            # return original_class.__getattribute__(self, item)
            return original_class.__getattr__(self, item)
        else:
            return super(NewClass, self).__getattr__(item)

    setattr(NewClass, "__getattr__", my_getattr)

    return NewClass<|MERGE_RESOLUTION|>--- conflicted
+++ resolved
@@ -101,11 +101,7 @@
     :return:
     """
     if len(string) > size:
-<<<<<<< HEAD
         return '%s ... %s' % (string[:int(size/2)], string[-int(size/2):])
-=======
-        return '%s ... %s' % (string[:old_div(size,2)], string[old_div(-size,2):])
->>>>>>> 0088bc2c
     else:
         return string
 
@@ -119,11 +115,7 @@
             raw_data = re.sub(re.escape(message_end) + b'$', b'', raw_data)
             self.server._logger.debug("Server received: %s" % subselect(raw_data))
 
-<<<<<<< HEAD
             if raw_data == b"list_attributes":
-=======
-            if raw_data == "list_attributes":
->>>>>>> 0088bc2c
                 instr_reply = list(self.server.instrument.__dict__.keys())
             else:
                 command_dict = ast.literal_eval(raw_data.decode())
