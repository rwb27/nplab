# -*- coding: utf-8 -*-
"""
Functions for TCP server and client class creation for nplab instruments.

For example, you might have an instrument that needs to be connected to a particular computer (e.g. because of an
acquisition card, or because it only has 32bit DLLs), but you want to run your experiment from another computer (e.g. a
64bit computer). The create_server_class and create_client_class functions allows you to create a server instance that
will run on the computer connected to the instrument, and a client instance that will run on your desired computer.

The create_client_class creates a class that overrides the class' __dict__ values so that when you call a class method
(e.g. camera.capture()), it creates a string message that is sent over TCP (e.g. "{'command': 'capture'}").
The create_server_class creates a class that reads these messages and passes them on appropriately to the instrument
instance.

For TCP messaging we use repr and ast.literal_eval instead of json.dumps and json.loads because they allow us to easily
send Python lists/tuples

NOTE: class.__dict__ does not contain superclass attributes or methods, so by default we only override the class methods
    but not any of the base classes. If you want to also send the superclass methods to the server, you need to
    explicitly list which methods you want to send
    (https://stackoverflow.com/questions/7241528/python-get-only-class-attribute-no-superclasses)

WARN: this has not been extensively tested, and can definitely have some issues if the user is not careful about
    thinking what functions and replies he wants to send over the TCP communication and which ones he doesn't (e.g. you
    would not want to send the instrument.show_gui() command through TCP), and also that PyQT signals are not --and
    cannot be-- sent through the TCP, which might cause some confusion.

EXAMPLE:
    Creating a server and client instruments for a Princeton Instruments PVCAM which only has 32bit DLLs that do not
    work in Windows 10. First create a client class that also sends PvcamSdk functions to the server. You might want to
    also add a list of the nplab.instrument.camera methods:
    >>>> camera_client = create_client_class(Pvcam,
    >>>>                                     PvcamSdk.__dict__.keys() + ["get_camera_parameter", "set_camera_parameter"],
    >>>>                                     ('get_qt_ui', "raw_snapshot", "get_control_widget", "get_preview_widget"))
    >>>> camera_server = create_server_class(Pvcam)
    Then, on the computer connected to the camera, run:
    >>>> camera = camera_server((IP, port), 0)
    >>>> camera.run()
    And on the client computer run:
    >>>> camera = camera_client((IP, port))
    >>>> camera.show_gui()
"""

from nplab.utils.log import create_logger
from nplab.utils.array_with_attrs import ArrayWithAttrs
import threading
import SocketServer
import socket
import ast
import inspect
import numpy as np
import sys
import re

BUFFER_SIZE = 3131894
message_end = 'tcp_termination'


class ServerHandler(SocketServer.BaseRequestHandler):
    def handle(self):
        try:
            raw_data = self.request.recv(BUFFER_SIZE).strip()
            self.server._logger.debug("Server received: %s" % raw_data)
            if raw_data == "list_attributes":
                instr_reply = repr(self.server.instrument.__dict__.keys())
            else:
                command_dict = ast.literal_eval(raw_data)

                if "command" in command_dict:
                    if "args" in command_dict and "kwargs" in command_dict:
                        instr_reply = getattr(self.server.instrument,
                                              command_dict["command"])(*command_dict["args"], **command_dict["kwargs"])
                    elif "args" in command_dict:
                        instr_reply = getattr(self.server.instrument, command_dict["command"])(*command_dict["args"])
                    elif "kwargs" in command_dict:
                        instr_reply = getattr(self.server.instrument, command_dict["command"])(**command_dict["kwargs"])
                    else:
                        instr_reply = getattr(self.server.instrument, command_dict["command"])()
                elif "variable_get" in command_dict:
                    instr_reply = getattr(self.server.instrument, command_dict["variable_get"])
                elif "variable_set" in command_dict:
                    setattr(self.server.instrument, command_dict["variable_set"], command_dict["variable_value"])
                    instr_reply = ''
                else:
                    instr_reply = "Dictionary did not contain a 'command' or 'variable' key"
        except Exception as e:
            self.server._logger.warn(e)
            instr_reply = dict(error=e)
        self.server._logger.debug("Instrument reply: %s" % str(instr_reply))

        try:
            if type(instr_reply) == ArrayWithAttrs:
                reply = repr(dict(array=instr_reply.tolist(), attrs=instr_reply.attrs))
            elif type(instr_reply) == np.ndarray:
                reply = repr(dict(array=instr_reply.tolist()))
            else:
                reply = repr(instr_reply)
        except Exception as e:
            self.server._logger.warn(e)
            reply = repr(dict(error=str(e)))
        reply += message_end
        self.request.sendall(reply)
        self.server._logger.debug(
            "Server replied %s %s: %s ... %s" % (len(reply), sys.getsizeof(reply), reply[:10], reply[-10:]))


def create_server_class(original_class):
    """
    Given an nplab instrument class, returns a class that acts as a TCP server for that instrument.

    :param original_class: an nplab instrument class
    :return: server class
    """

    class Server(SocketServer.TCPServer):
        def __init__(self, server_address, *args, **kwargs):
            """
            To instantiate the server class, the TCP address needs to be given first, and then the arguments that would
            be passed normally to the nplab instrument

            :param server_address: 2-tuple. IP address and port for the server to listen on
            :param args: arguments to be passed to the nplab instrument
            :param kwargs: named arguments for the nplab instrument
            """
            SocketServer.TCPServer.__init__(self, server_address, ServerHandler, True)
            self.instrument = original_class(*args, **kwargs)
            self._logger = create_logger('TCP server')
            self.thread = None

        def run(self, with_gui=True, backgrounded=False):
            """
            Start running the server

            :param with_gui: bool. Runs the server in the background and opens the nplab instrument GUI
            :param backgrounded: bool. Runs the server in the background
            :return:
            """
            if with_gui or backgrounded:
                if self.thread is not None:
                    del self.thread
                self.thread = threading.Thread(target=self.serve_forever)
                self.thread.setDaemon(True)  # don't hang on exit
                self.thread.start()
                if with_gui:
                    self.instrument.show_gui()
            else:
                self.serve_forever()

<<<<<<< HEAD
    return Server
=======
    return server
>>>>>>> aaa032d5


def create_client_class(original_class, tcp_methods=None, excluded_methods=('get_qt_ui',),
                        excluded_attributes=('ui', '_ShowGUIMixin__gui_instance')):
    """
    Given an nplab instrument, returns a class that overrides a series of class methods, so that instead of running
    those methods, it sends a string over TCP an instrument server of the same type. It is also able to get and set
    attributes in the specific class instance of the server.

    :param original_class: an nplab instrument class
    :param tcp_methods: an iterable of method names that are to be sent over TCP. By default it is the
                        original_class.__dict__.keys() excluding magic methods
    :param excluded_methods: methods you do not want to send over TCP. By default the get_qt_ui isn't sent over TCP,
            since it doesn't return something that can be sent over TCP (a pointer to an instance local to the server)
    :param excluded_attributes: attributes you do not want to read over TCP, e.g. attributes that are inherently local.
            Hence, by default, the GUI attributes are not read over TCP.
    :return: new_class
    """

    def method_builder(method_name):
        """
        Given a method name, return a function that takes in any number of arguments and named arguments, creates a
        dictionary with at most three keys (command, args, kwargs) and sends it to the server that the instance is
        connected to

        :param method_name: string
        :return: method (function)
        """

        def method(*args, **kwargs):
            obj = args[0]
            command_dict = dict(command=method_name)
            if len(args) > 1:
                command_dict["args"] = args[1:]
            if len(kwargs.keys()) > 0:
                command_dict["kwargs"] = kwargs
            reply = obj.send_to_server(repr(command_dict))
            if type(reply) == dict:
                if "array" in reply:
                    if "attrs" in reply:
                        reply = ArrayWithAttrs(np.array(reply["array"]), reply["attrs"])
                    else:
                        reply = np.array(reply["array"])
            return reply

        return method

    class NewClass(original_class):
        def __init__(self, address):
            """
            The client instantiation also gets a list of attributes present in the server instrument instance

            :param address: 2-tuple of IP and port to connect to
            """
            self.address = address
            self._logger = create_logger(original_class.__name__ + '_client')
            self.instance_attributes = self.send_to_server("list_attributes", address)

        def __setattr__(self, item, value):
            """
            Overriding the base __setattr__

            :param item:
            :param value:
            :return:
            """
            # print "Setting: ", item
            # If the item is a method, pass it to the NewClass so that it can be sent to the server
            if item in self.method_list:
                super(NewClass, self).__setattr__(item, value)
            # If the item is a local attribute, set it locally
            elif item in ['instance_attributes', 'address', '_logger'] + excluded_attributes:
                original_class.__setattr__(self, item, value)
            # If the item is an attribute of the server instrument, send it over TCP. Note this if needs to happen after
            # the previous one, since it needs to use the self.instance_attributes
            elif item in self.instance_attributes:
                self.send_to_server(repr(dict(variable_set=item, variable_value=value)))
            else:
                original_class.__setattr__(self, item, value)

        def send_to_server(self, tcp_string, address=None):
            """
            Opens a TCP port, connects it to address, sends the tcp_string, collects the reply, and returns it after
            literal_eval

            :param tcp_string: string to be sent over TCP
            :param address: address to send to
            :return: ast.literal_eval(reply_string)
            """
            if address is None:
                address = self.address
            self._logger.debug("Client sending: %s" % tcp_string[:50])
            try:
                sock = socket.socket(socket.AF_INET, socket.SOCK_STREAM)
                sock.connect(address)
                sock.sendall(tcp_string)
                self._logger.debug("Client sent: %s" % tcp_string[:50])
                received = sock.recv(BUFFER_SIZE)
                while message_end not in received:
                    received += sock.recv(BUFFER_SIZE)
                received = re.sub(re.escape(message_end) + '$', '', received)
                self._logger.debug("Client received: %s" % received[:20])
                sock.close()
            except Exception as e:
                raise e
            return ast.literal_eval(received)

    if tcp_methods is None:
        tcp_methods = original_class.__dict__.keys()
    excluded_attributes = list(excluded_attributes)

    methods = []
    for command_name in tcp_methods:
        command = getattr(NewClass, command_name)
        # only replaces methods that are not magic (__xx__) and are not explicitly excluded
        if inspect.ismethod(command) and not command_name.startswith('__') and command_name not in excluded_methods:
            setattr(NewClass, command_name, method_builder(command_name))
            methods += [command_name]
    setattr(NewClass, "method_list", methods)

    def my_getattr(self, item):
        # print "Getting: ", item, item in ["address", "instance_attributes"]
        if item in ["address", "instance_attributes", "method_list", "_logger", "__init__"] + excluded_attributes:
            return object.__getattribute__(self, item)
        elif item in self.instance_attributes:
            return self.send_to_server(repr(dict(variable_get=item)))
        elif item in excluded_methods:
            return original_class.__getattribute__(self, item)
        else:
            super(NewClass, self).__getattr__(item)

    setattr(NewClass, "__getattr__", my_getattr)
    return NewClass<|MERGE_RESOLUTION|>--- conflicted
+++ resolved
@@ -145,12 +145,7 @@
                     self.instrument.show_gui()
             else:
                 self.serve_forever()
-
-<<<<<<< HEAD
     return Server
-=======
-    return server
->>>>>>> aaa032d5
 
 
 def create_client_class(original_class, tcp_methods=None, excluded_methods=('get_qt_ui',),
