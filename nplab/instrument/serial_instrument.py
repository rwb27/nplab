# -*- coding: utf-8 -*-
"""
Serial Instrument interface

@author: Richard Bowman
"""
from traits.api import HasTraits, Bool, Int, Str, Button, Array, Enum, List
import nplab
from nplab.instrument.message_bus_instrument import MessageBusInstrument
import threading
import serial
import serial.tools.list_ports
from serial import FIVEBITS, SIXBITS, SEVENBITS, EIGHTBITS
from serial import PARITY_NONE, PARITY_EVEN, PARITY_ODD, PARITY_MARK, PARITY_SPACE
from serial import STOPBITS_ONE, STOPBITS_ONE_POINT_FIVE, STOPBITS_TWO
import io
import re

class SerialInstrument(MessageBusInstrument):
    """
    An instrument primarily using serial communications
    """
    port_settings = {}
    """A dictionary of serial port settings.  It is passed as the keyword
    arguments to the constructor of the underlying serial port object, so
    see the documentation for pyserial for full explanations.
    
    port
        Device name or port number number or None.
    baudrate
        Baud rate such as 9600 or 115200 etc.
    bytesize
        Number of data bits. Possible values: FIVEBITS, SIXBITS, SEVENBITS, EIGHTBITS
    parity
        Enable parity checking. Possible values: PARITY_NONE, PARITY_EVEN, PARITY_ODD PARITY_MARK, PARITY_SPACE
    stopbits
        Number of stop bits. Possible values: STOPBITS_ONE, STOPBITS_ONE_POINT_FIVE, STOPBITS_TWO
    timeout
        Set a read timeout value.
    xonxoff
        Enable software flow control.
    rtscts
        Enable hardware (RTS/CTS) flow control.
    dsrdtr
        Enable hardware (DSR/DTR) flow control.
    writeTimeout
        Set a write timeout value.
    interCharTimeout
        Inter-character timeout, None to disable (default).
    """
    
    _serial_port_lock = threading.Lock()
    
    def __init__(self, port=None):
        """
        Set up the serial port and so on.
        """
        super(SerialInstrument, self).__init__()
        self.open(port, False)

    def open(self, port=None, quiet=True):
        """Open communications with the serial port.
        
        If no port is specified, it will attempt to autodetect.  If quiet=True
        then we don't warn when ports are opened multiple times.
        """
        if hasattr(self,'ser') and self.ser.isOpen():
            if not quiet: print "Warning: attempted to open an already-open port!"
            return
        if port is None: port=self.find_port()
        assert port is not None, "We don't have a serial port to open, meaning you didn't specify a valid port and autodetection failed.  Are you sure the instrument is connected?"
        self.ser = serial.Serial(port,**self.port_settings)
        self.ser_io = io.TextIOWrapper(io.BufferedRWPair(self.ser, self.ser, 1),  
                                       newline = self.termination_character,
                                       line_buffering = True)
        #the block above wraps the serial IO layer with a text IO layer
        #this allows us to read/write in neat lines.  NB the buffer size must
        #be set to 1 byte for maximum responsiveness.
        assert self.test_communications(), "The instrument doesn't seem to be responding.  Did you specify the right port?"
    def close(self):
        try:
            self.ser.close()
        except Exception as e:
            print "The serial port didn't close cleanly:", e
    def __del__(self):
        self.close()
    def write(self,query_string):
        """Write a string to the serial port"""
        assert self.ser.isOpen(), "Warning: attempted to write to the serial port before it was opened.  Perhaps you need to call the 'open' method first?"
        if self.ser.outWaiting()>0: self.ser.flushOutput() #ensure there's nothing waiting
        self.ser.write(query_string+self.termination_character)
    def flush_input_buffer(self):
        """Make sure there's nothing waiting to be read, and clear the buffer if there is."""
        if self.ser.inWaiting()>0: self.ser.flushInput()
    def readline(self, timeout=None):
        """Read one line from the serial port."""
        return self.ser_io.readline().replace(self.termination_character,"\n")
    def test_communications(self):
        """Check if the device is available on the current port.  
        
        This should be overridden by subclasses.  Assume the port has been
        successfully opened and the settings are as defined by self.port_settings.
        Usually this function sends a command and checks for a known reply."""
        return True
<<<<<<< HEAD
=======
    def find_port(self):
        """Iterate through the available serial ports and query them to see
        if our instrument is there."""
        success = False
        for port_name, _, _ in serial.tools.list_ports.comports(): #loop through serial ports, apparently 256 is the limit?!
            try:
                print "Trying port",port_name
                self.open(port_name)
                success = True
                print "Success!"
            except:
                pass
            finally:
                try:
                    self.close()
                except:
                    pass #we don't care if there's an error closing the port...
            if success:
                break #again, make sure this happens *after* closing the port
        if success:
            return port_name
        else:
            return None
>>>>>>> 9dbeef11
    <|MERGE_RESOLUTION|>--- conflicted
+++ resolved
@@ -102,8 +102,6 @@
         successfully opened and the settings are as defined by self.port_settings.
         Usually this function sends a command and checks for a known reply."""
         return True
-<<<<<<< HEAD
-=======
     def find_port(self):
         """Iterate through the available serial ports and query them to see
         if our instrument is there."""
@@ -127,5 +125,4 @@
             return port_name
         else:
             return None
->>>>>>> 9dbeef11
     