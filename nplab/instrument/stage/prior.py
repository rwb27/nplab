--- conflicted
+++ resolved
@@ -1,3 +1,5 @@
+# -*- coding: utf-8 -*-
+
 from __future__ import division
 from __future__ import print_function
 from builtins import range
@@ -90,17 +92,11 @@
             if(block):
                 while(self.is_moving()):
                     time.sleep(0.02)
-<<<<<<< HEAD
-                    if (time.time()-time_0>20):  # Set move timelimit in case stage gets stuck
-                        print(x)
-                        print(self.position)
-=======
                     if(time.time()-time_0>20): # Set move timelimit in case stage gets stuck
                        # new_position = self.position                        
                         print(x, end=' ')
                         print(self.position)
                         #if(new_position == position_0).all(): #Allow moves that take greater than timelimit             
->>>>>>> 0088bc2c
                         self.emergency_stop()
                         self.move(x, relative, axis, block)
         except KeyboardInterrupt:
