--- conflicted
+++ resolved
@@ -1,3 +1,5 @@
+# -*- coding: utf-8 -*-
+
 __author__ = 'jm806'
 
 
@@ -27,12 +29,7 @@
             self.ser.write(str.encode('@'))
         elif state == 'Closed': 
             self.ser.write(str.encode('A'))
-<<<<<<< HEAD
-        time.sleep(0.1)
-=======
         time.sleep(2)
-
->>>>>>> 0088bc2c
 #
 #    def toggle(self):
 #        if self.shutter_state == 'Open':
