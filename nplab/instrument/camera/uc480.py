# -*- coding: utf-8 -*-
"""
@author: Ana Andres-Arroyo
GUI which controls a uc480 camera
"""
from __future__ import division
from __future__ import print_function
# documentation:
# http://instrumental-lib.readthedocs.io/en/latest/uc480-cameras.html

from builtins import str
from builtins import range
from builtins import object
from past.utils import old_div
import os
import datetime
import time
from qtpy import QtCore, QtWidgets, uic
from scipy.misc import imsave
import pyqtgraph as pg
import numpy as np
import nplab
from nplab.ui.ui_tools import UiTools
from instrumental import list_instruments, instrument


class uc480(QtWidgets.QMainWindow, UiTools):
    """
    GUI which controls a uc480 camera.
    """
    
    def __init__(self, serial=False):
        super(self.__class__, self).__init__()
        # get the path of this file in case we are calling this class from another location
        file_path = os.path.dirname(__file__)
        ui_file = file_path + '\\uc480_gui_design.ui'
        uic.loadUi(ui_file, self)
        
        # set initial tabs to display
        self.SettingsTabWidget.setCurrentIndex(0) 
                
        # enable / disable push buttons
        self.reset_gui_without_camera()
      
        # connect GUI elements
        self.AutoExposurePushButton.clicked.connect(self.auto_exposure)
        self.TakeImagePushButton.clicked.connect(self.take_image)
        self.SaveImagePushButton.clicked.connect(self.save_image)
        self.NewFilePushButton.clicked.connect(self.new_hdf5_file)
        self.LiveViewCheckBox.stateChanged.connect(self.live_view)
        self.StartVideoPushButton.clicked.connect(self.acquire_video)
        self.OpenCameraPushButton.clicked.connect(self.open_camera_button)
        self.CloseCameraPushButton.clicked.connect(self.close_camera)    
        self.FindCamerasPushButton.clicked.connect(self.find_cameras)
                        
        # create the image widget
        self.image_widget = pg.GraphicsLayoutWidget()
        view_box = self.image_widget.addViewBox(row=0, col=0, lockAspect=True)        
        # add image item
        self.imv = pg.ImageItem(row=0, col=0)
        self.imv.setOpts(axisOrder='row-major')               
        view_box.addItem(self.imv)        
        # add lines
        pen = pg.mkPen(color='y', width=5)
        self.vertical_line = pg.InfiniteLine(pos=600, angle=90, movable=True, pen=pen)
        self.horizontal_line = pg.InfiniteLine(pos=500, angle=0, movable=True, pen=pen)
        view_box.addItem(self.vertical_line)
        view_box.addItem(self.horizontal_line)        
        # add profile plots
        self.horizontal_profile = self.image_widget.addPlot(row=1, col=0)
        self.horizontal_profile.showGrid(x=True, y=True)
        self.vertical_profile = self.image_widget.addPlot(row=0, col=1)
        self.vertical_profile.showGrid(x=True, y=True)
        self.vertical_profile.invertX(True)                        
        # hide axis tick labels
        for profile in [self.vertical_profile, self.horizontal_profile]:
            for ax in ['left','right','top','bottom']:
                profile.showAxis(ax)
                profile.axes[ax]['item'].setStyle(showValues=False)
        # set column widths
        qGraphicsGridLayout = self.image_widget.ci.layout
        qGraphicsGridLayout.setColumnStretchFactor(0, 3)
        qGraphicsGridLayout.setRowStretchFactor(0, 3)                          
        
        # populate image format combobox
        self.ImageFormatComboBox.addItem('hdf5',0)
        self.ImageFormatComboBox.addItem('png',1)
        self.ImageFormatComboBox.addItem('tiff',2)
        self.ImageFormatComboBox.addItem('jpg',3)
        self.ImageFormatComboBox.setCurrentIndex(0)        
        # populate video format combobox
        self.VideoFormatComboBox.addItem('hdf5',0)
        self.VideoFormatComboBox.setCurrentIndex(0)    

        # set df and df_gui to False until the hdf5 file is needed
        self.df = False
        self.df_gui = False

        # open camera
        self.open_camera(serial)
        
        # set initial parameters
        self.file_path = ''
        self.ExposureTimeNumberBox.setValue(2)
        self.FramerateNumberBox.setValue(10)
        self.DisplayFramerateNumberBox.setValue(10)
        self.GainNumberBox.setValue(0)
        self.GammaNumberBox.setValue(1)
        self.BlacklevelNumberBox.setValue(255)       
        self.ROICheckBox.setChecked(True)
        self.ROIWidthCheckBox.setChecked(True)
        self.ROIHeightCheckBox.setChecked(True)
        self.ROIWidthNumberBox.setValue(self.camera.max_width)
        self.ROIHeightNumberBox.setValue(self.camera.max_height)
#        self.ROIWidthNumberBox.setValue(700)
#        self.ROIHeightNumberBox.setValue(300)
        
        # take image with the initial parameters and calculate the best exposure
        self.auto_exposure()
    
    def open_camera_button(self):
        """Read serial number from GUI and connect to the camera."""
        serial = self.SerialComboBox.currentText()
        self.open_camera(serial=serial)
    
    def open_camera(self, serial=False):
        """Connect to a uc480 camera.""" 
        print('Attempting to connect to the camera...')
        if serial: 
            print("Serial number: %s" %serial)
            self.camera = instrument(serial=serial) # specified camera
        else: 
            print("Available instruments:")
            print(list_instruments())
            self.camera = instrument('uc480') # default camera
        
        # set the camera gui buttons
        self.reset_gui_with_camera()
        print('Camera connection successful.\n')  
        self.find_cameras()
        
        # set camera window title
        self.image_widget.setWindowTitle(self.camera.serial + ' = uc480 camera serial no.' )
        
        # set camera width and height labels
        self.CameraWidthLabel.setText(str(self.camera.max_width))
        self.CameraHeightLabel.setText(str(self.camera.max_height)) 
        
        # determine which camera parameters can be set        
        try: 
            self.camera.gamma = int(self.GammaNumberBox.value())
            self.set_gamma = True
        except: 
            print("WARNING: Can't set gamma.\n")
            self.set_gamma = False              
        try: 
            self.camera.auto_whitebalance = self.AutoWhitebalanceCheckBox.checkState() 
            self.set_whitebalance = True
        except: 
            print("WARNING: Can't set auto_whitebalance.\n")
            self.set_whitebalance = False    
        
        # initialise the attributes dictionary
        self.attributes = dict()

        # take first image        
        self.take_image()        
        
    def close_camera(self):
        """Close the uc480 camera connection.""" 
        self.camera.close()
        self.reset_gui_without_camera()
        print('Camera connection closed.\n')  
        del self.camera
        self.camera = False
        
    def closeEvent(self, event):
        """This will happen when the GUI is closed."""
        # stop live view
        self.LiveViewCheckBox.setCheckState(False)
        # close the camera connection
        if self.camera: self.close_camera()
        # close the datafile
        if self.df: self.df.close()
        # close the databrowser gui
        if self.df_gui: self.df_gui.close()
        # close the image widget
        self.image_widget.close()
    
    def find_cameras(self):
        """Find serial numbers of available cameras."""
        drivers = list_instruments()
        self.SerialComboBox.clear()
        for driver in drivers:
            if driver['classname'] == 'UC480_Camera':
                self.SerialComboBox.addItem(driver['serial'])
        try:
            serial = self.camera.serial
            index = self.SerialComboBox.findText(serial)
            self.SerialComboBox.setCurrentIndex(index)
        except:
            print("No camera is currently open.\n")
    
    def take_image(self):
        """Grab an image and display it."""
        image = self.grab_image()        
        self.display_image(image)
        return image

    def get_brightest_pixel(self, image):
        """Get the brightest pixel value from the image."""
        brightest_pixel = np.amax(image)
        self.CurrentMaxGrayLabel.setText(str(brightest_pixel))
        return brightest_pixel
        
    def auto_exposure(self):
        """Get parameters from the gui and set auto exposure."""
        
        # get parameters from the gui
        min_gray = self.MinGrayNumberBox.value()
        max_gray = self.MaxGrayNumberBox.value()
        precision = self.ExposureTimePrecisionNumberBox.value()
        
        # disable live view
        live_view_state = self.LiveViewCheckBox.checkState()
        self.LiveViewCheckBox.setCheckState(False)
        
        # set auto exposure
        self.set_auto_exposure(min_gray=min_gray, max_gray=max_gray, precision=precision)
    
        # enable live view
        self.LiveViewCheckBox.setCheckState(live_view_state)
    
    def set_auto_exposure(self, min_gray=200, max_gray=250, precision=1, max_attempts=10):
        """Determine the optimal exposure time."""
        image = self.take_image()
        brightest_pixel = self.get_brightest_pixel(image)
        okay = True
        attempt = 0
        
        while (brightest_pixel > max_gray or brightest_pixel < min_gray) and okay:
            attempt += 1
            current_exposure = float(self.CurrentExposureLabel.text())
            
            # adjust the exposure time
            if brightest_pixel > max_gray:
                print("REDUCE exposure time...\n")
<<<<<<< HEAD
                new_exposure = current_exposure/2
            elif brightest_pixel < min_gray:
                print("INCREASE exposure time...\n")
                new_exposure = current_exposure/brightest_pixel*max_gray*0.99
=======
                new_exposure = old_div(current_exposure,2)
            elif brightest_pixel < min_gray:
                print("INCREASE exposure time...\n")
                new_exposure = old_div(current_exposure,brightest_pixel)*max_gray*0.99
>>>>>>> 0088bc2c
            
            # try the new exposure time
            self.ExposureTimeNumberBox.setValue(new_exposure)
            image = self.take_image()
            brightest_pixel = self.get_brightest_pixel(image)            
            previous_exposure = current_exposure
            current_exposure = float(self.CurrentExposureLabel.text())
            self.ExposureTimeNumberBox.setValue(current_exposure)
            
            # don't keep on trying the same exposure
            if np.abs(previous_exposure - current_exposure) < precision: okay = False 
            # don't keep on trying forever
            if attempt > max_attempts: okay = False 

            # update the gui
            QtWidgets.qApp.processEvents()

        
    def display_image(self, image):
        """Display the latest captured image."""
        # make a copy of the data so it can be accessed when saving an image
        self.image = image
        
        # set levels to [0,255] because otherwise it autoscales when plotting
        self.imv.setImage(image, autoDownsample=True, levels=[0,255], border='w')   
        
        # make sure the line positions are within bounds
        self.vertical_line.setBounds((0,image.shape[1]-1))
        self.horizontal_line.setBounds((0,image.shape[0]-1))
        
        # get line positions from the gui
        horizontal_line_position = int(self.horizontal_line.value())
        vertical_line_position = int(self.vertical_line.value())
        
        # clear profile plots
        self.horizontal_profile.clear()
        self.vertical_profile.clear()
        
        # plot intensity profiles
        if len(image.shape) == 3: # colour camera
            c = ['r','g','b']            
            for i in range(image.shape[2]):
                pen = pg.mkPen(color=c[i], width=5)
                self.horizontal_profile.plot(x=list(range(image.shape[1])), y=image[horizontal_line_position,:,i], pen=pen)
                self.vertical_profile.plot(x=image[:,vertical_line_position,i], y=list(range(image.shape[0])), pen=pen)
        else: # monochrome camera
            pen = pg.mkPen(color='w', width=5)
            self.horizontal_profile.plot(x=list(range(image.shape[1])), y=image[horizontal_line_position,:], pen=pen)
            self.vertical_profile.plot(x=image[:,vertical_line_position], y=list(range(image.shape[0])), pen=pen)
        self.horizontal_profile.setYRange(0,255)
        self.vertical_profile.setXRange(0,255)

        # show the image widget
        self.image_widget.show()
    
    def display_camera_parameters(self, camera_parameters):
        """Display the current camera parameters on the GUI."""
        self.CurrentFramerateLabel.setText(str(camera_parameters['framerate']))
        self.CurrentExposureLabel.setText(str(camera_parameters['exposure_time']))
        self.CurrentWidthLabel.setText(str(camera_parameters['width']))
        self.CurrentHeightLabel.setText(str(camera_parameters['height']))
        self.MaxWidthLabel.setText(str(camera_parameters['max_width']))
        self.MaxHeightLabel.setText(str(camera_parameters['max_height']))  
        self.CurrentMasterGainLabel.setText(str(camera_parameters['master_gain']))
        self.CurrentGainBoostLabel.setText(str(camera_parameters['gain_boost']))
        self.CurrentBlacklevelLabel.setText(str(camera_parameters['blacklevel_offset']))
        self.CurrentAutoBlacklevelLabel.setText(str(camera_parameters['auto_blacklevel']))
        if self.set_whitebalance: self.CurrentAutoWhitebalanceLabel.setText(str(camera_parameters['auto_whitebalance']))
        if self.set_gamma: self.CurrentGammaLabel.setText(str(camera_parameters['gamma']))
    
    def get_camera_parameters(self):
        """Read parameter values from the camera."""
        camera_parameters = dict()
        camera_parameters['serial'] = self.camera.serial
        camera_parameters['framerate'] = self.camera.framerate.magnitude
        camera_parameters['exposure_time'] = self.camera._get_exposure().magnitude
        camera_parameters['width'] = self.camera.width
        camera_parameters['max_width'] = self.camera.max_width
        camera_parameters['height'] = self.camera.height
        camera_parameters['max_height'] = self.camera.max_height        
        camera_parameters['master_gain'] = self.camera.master_gain
        camera_parameters['gain_boost'] = self.camera.gain_boost
        camera_parameters['blacklevel_offset'] = self.camera.blacklevel_offset
        camera_parameters['auto_blacklevel'] = self.camera.auto_blacklevel
        if self.set_whitebalance: camera_parameters['auto_whitebalance'] = self.camera.auto_whitebalance
        if self.set_gamma: camera_parameters['gamma'] = self.camera.gamma
        return camera_parameters
        
    def set_video_parameters(self):
        """Read parameters from the GUI and return a dictionary."""
        video_parameters = self.set_capture_parameters()        
        framerate = "{} hertz".format(str(self.FramerateNumberBox.value()))
        video_parameters['framerate'] = framerate                
        return video_parameters
            
    def set_capture_parameters(self):
        """Read parameters from the GUI and return a dictionary."""
        capture_parameters = dict()
        exposure_time = "{} millisecond".format(str(self.ExposureTimeNumberBox.value()))        
        capture_parameters['exposure_time'] = exposure_time
        capture_parameters['gain'] = float(self.GainNumberBox.value())
        capture_parameters['vbin'] = int(self.VBinNumberBox.value())
        capture_parameters['hbin'] = int(self.HBinNumberBox.value())
        capture_parameters['vsub'] = int(self.VSubNumberBox.value())
        capture_parameters['hsub'] = int(self.HSubNumberBox.value())        
        capture_parameters = self.set_ROI(capture_parameters)
        self.set_camera_properties()          
        return capture_parameters
    
    def set_camera_properties(self):
        """Read parameters from the GUI and set the corresponding camera properties."""
        self.camera.auto_blacklevel = self.AutoBlacklevelCheckBox.checkState()
        self.camera.blacklevel_offset = int(self.BlacklevelNumberBox.value())         
        self.camera.gain_boost = self.GainBoostCheckBox.checkState()
        if self.set_gamma: self.camera.gamma = int(self.GammaNumberBox.value())
        if self.set_whitebalance: self.camera.auto_whitebalance = self.AutoWhitebalanceCheckBox.checkState()            
    
    def set_ROI(self, parameters_dict):
        """Read ROI coordinates from the GUI."""
        ROI_dict = {'width':[self.ROIWidthCheckBox, self.ROIWidthNumberBox],
                    'height':[self.ROIHeightCheckBox, self.ROIHeightNumberBox],
                    'left':[self.ROILeftEdgeCheckBox, self.ROILeftEdgeNumberBox],
                    'right':[self.ROIRightEdgeCheckBox, self.ROIRightEdgeNumberBox],
                    'top':[self.ROITopEdgeCheckBox, self.ROITopEdgeNumberBox],
                    'bot':[self.ROIBottomEdgeCheckBox, self.ROIBottomEdgeNumberBox],
                    'cx':[self.ROICentreXCheckBox, self.ROICentreXNumberBox],
                    'cy':[self.ROICentreYCheckBox, self.ROICentreYNumberBox],
                    }
        
        # clear all of the old ROI parameters
        for item in list(ROI_dict.keys()):
            if item in list(parameters_dict.keys()):
                del parameters_dict[item]
        
        # use maximum width and height available
        parameters_dict['width'] = self.camera.max_width
        parameters_dict['height'] = self.camera.max_height
        
        # repopulate ROI parameters with the selected ones
        if self.ROICheckBox.checkState():            
            for item in list(ROI_dict.keys()):
                if ROI_dict[item][0].checkState():
                    parameters_dict[item] = int(ROI_dict[item][1].value())
        
        return parameters_dict

        
    def grab_image(self):
        """Grab an image with the camera."""
        # set the desired capture parameters and update the attributes
        capture_parameters = self.set_capture_parameters()
        self.attributes.update(capture_parameters)
        
        # get the capture_timestamp with millisecond precision
        # insert a T to match the creation_timestamp formatting
        self.attributes['capture_timestamp'] = str(datetime.datetime.now()).replace(' ', 'T')

        # grab the image
        image = self.camera.grab_image(**capture_parameters)
        self.get_brightest_pixel(image)
        print('Image grabbed.\n')

        # get and display the camera parameters and update the attributes
        camera_parameters = self.get_camera_parameters()
        self.display_camera_parameters(camera_parameters)    
        self.attributes.update(camera_parameters)               
        return image
        
    def get_info(self):
        """Get info from the GUI."""
        info = dict()
        info['description'] = self.DescriptionLineEdit.text()
        return info
        
    def save_image(self, dummy_variable=False, group_name='images'):
        """Save the latest image."""
        # make a copy of the image so the saved image is the one that was on the 
        # screen when the save button was pressed, not when the file name was chosen
        image = self.image
        image_format = self.ImageFormatComboBox.currentText()
        
        if image_format == 'hdf5':
            # update the attributes dictionary
            self.attributes.update(self.get_info())
            # get the datafile
            if not self.df: self.new_hdf5_file()
            # write data in the "images" group within the datafile
            dg = self.df.require_group(name=group_name)
            # write data to the file
            dg.create_dataset("image_%d", data=image, attrs=self.attributes)
            dg.file.flush()
            print("Image saved to the hdf5 file.\n")
            
        else:
            # user input to choose file name
            self.file_path = QtWidgets.QFileDialog.getSaveFileName(self, 'Save image', 
                                                                   self.file_path, 
                                                                   "(*."+self.ImageFormatComboBox.currentText()+")")
            if len(self.file_path):        
                # save image            
                imsave(self.file_path, np.flip(image, axis=0))
                print("Image saved: " + self.file_path + "\n")
            else:
                print("WARNING: Image wasn't saved.\n") 

    def new_hdf5_file(self):     
        """Open a new HDF5 file and its databrowser GUI."""
        # close the datafile
        if self.df: self.df.close() 
        # open new datafile
        self.df = nplab.current_datafile()
        # close the databrowser gui
        if self.df_gui: self.df_gui.close() 
        # open new databrowser gui
        self.df_gui = self.df.show_gui(blocking=False)                    
        # update the file name on the camera gui
        self.FilePathLineEdit.setText(self.df.filename)
        print()       
        
    def live_view(self):
        """Continous image acquisition."""
        if self.LiveViewCheckBox.isChecked():                      
            # enable/disable gui buttons
            self.StopVideoPushButton.setEnabled(False)
            # create thread
            self.LiveView = LiveViewThread(self.camera)
            # connect thread
            self.LiveViewCheckBox.stateChanged.connect(self.LiveView.terminate)
            self.LiveView.finished.connect(self.terminate_live_view)
            # live view
            print("Live view...")
            max_frames=float('inf')
            self.start_live_view(save=False, max_frames=max_frames)                      
            
    def acquire_video(self):
        """Acquire video frames."""            
        # enable/disable gui buttons          
        self.LiveViewCheckBox.setEnabled(False)
        self.StopVideoPushButton.setEnabled(True)
        self.SaveImagePushButton.setEnabled(False)
        self.AutoExposurePushButton.setEnabled(False)
        # create thread
        self.LiveView = LiveViewThread(self.camera)
        # connect thread
        self.StopVideoPushButton.clicked.connect(self.LiveView.terminate)
        self.LiveView.finished.connect(self.terminate_video_acquisition)
        # live view
        max_frames=self.MaxFramesNumberBox.value()
        self.start_live_view(save=True, max_frames=max_frames)        
        
    def start_live_view(self, save=False, max_frames=100):
        """Start continuous image acquisition."""     
        
        # enable/disable gui buttons
        self.TakeImagePushButton.setEnabled(False)
        self.StartVideoPushButton.setEnabled(False)
        self.OpenCameraPushButton.setEnabled(False)
        self.CloseCameraPushButton.setEnabled(False)
        self.NewFilePushButton.setEnabled(False)
        
        # connect signals
        self.LiveView.display_signal.connect(self.display_image)
        self.LiveView.attributes_signal.connect(self.update_attributes)
        
        # set video_parameters and update thread attributes
        video_parameters = self.set_video_parameters()
        self.LiveView.attributes.update(video_parameters)
                
        # start live view
        self.LiveView.live_view(video_parameters, 
                                      save=save,
                                      max_frames=max_frames,
                                      timeout=self.TimeoutNumberBox.value(),                                      
                                      display_framerate=self.DisplayFramerateNumberBox.value(),
                                      )
        
        # get and display camera parameters and update thread attributes
        camera_parameters = self.get_camera_parameters()    
        self.display_camera_parameters(camera_parameters)
        self.LiveView.attributes.update(camera_parameters)
        self.LiveView.attributes.update(self.get_info())
        
        # start continuous image acquisition
        self.LiveView.start()
    
    def update_attributes(self, attributes):
        """Update attributes dictionary and display on the GUI."""
        self.attributes.update(attributes)   
        self.display_camera_parameters(self.attributes)           
    
    def terminate_live_view(self):
        """This will run when the live view thread is terminated."""
        print("Finished live view.\n")
        self.delete_thread()
        
    def terminate_video_acquisition(self):
        """This will run when the video acquisition thread is terminated."""
        print("Finished acquiring video.\n")
        self.save_video()        
        self.delete_thread()
        
    def delete_thread(self):    
        """Delete the live view thread and reset the GUI."""
        # stop live video mode
        self.camera.stop_live_video()
        # delete the thread to free up memory
        del self.LiveView        
        # remove some attribute keys so they don't get recorded in still images
        attributes_keys_del = ['capture_time_sec', 'max_frames', 'timeout']
        for key in attributes_keys_del:
            if attributes_keys_del in list(self.attributes.keys()):
                del self.attributes[key]
        # reset the gui buttons
        self.reset_gui_with_camera()    
    
    def save_video(self):
        """Save the acquired video into a file."""
        print("Saving video to file, please wait for a while...")            
        # TODO: allow saving as different file formats other than hdf5
        # TODO: write hdf5 data renderer for saved video from the colour camera
        
        # disable the GUI whilst the video is being saved
        self.setEnabled(False)
        
        QtWidgets.qApp.processEvents()
        # get the datafile
        if not self.df: self.new_hdf5_file()
        # get the "videos" group within the datafile
        datagroup = self.df.require_group("videos")
        
        # save video to the datafile
        datagroup.create_dataset("video_%d", 
                                 # save only the captured frames even if frame_number < max_frames
                                 data=self.LiveView.image_array[list(range(self.LiveView.frame_number))],
                                 attrs=self.LiveView.attributes)
        
        # flushing at the end
        datagroup.file.flush() 
        print("Finished saving video.\n")
            
    def reset_gui_with_camera(self):
        """Enable/disable GUI elements when a camera connection exists."""
        self.setEnabled(True)
        
        self.StartVideoPushButton.setEnabled(True)  
        self.StopVideoPushButton.setEnabled(False)

        self.LiveViewCheckBox.setEnabled(True)
        self.LiveViewCheckBox.setChecked(False)

        self.TakeImagePushButton.setEnabled(True)
        self.AutoExposurePushButton.setEnabled(True)
        self.SaveImagePushButton.setEnabled(True)
        
        self.OpenCameraPushButton.setEnabled(False)
        self.CloseCameraPushButton.setEnabled(True)
        self.NewFilePushButton.setEnabled(True)
    
    def reset_gui_without_camera(self):
        """Enable/disable GUI elements when no camera connection exists."""
        self.setEnabled(True)
        
        self.StartVideoPushButton.setEnabled(False)  
        self.StopVideoPushButton.setEnabled(False)

        self.LiveViewCheckBox.setEnabled(False)
        self.LiveViewCheckBox.setChecked(False)

        self.TakeImagePushButton.setEnabled(False)
        self.AutoExposurePushButton.setEnabled(False)
        self.SaveImagePushButton.setEnabled(False)
        
        self.OpenCameraPushButton.setEnabled(True)
        self.CloseCameraPushButton.setEnabled(False)
        self.NewFilePushButton.setEnabled(False)        
        
class LiveViewThread(QtCore.QThread):
    """Thread wich allows live view of the camera."""
    display_signal = QtCore.Signal(np.ndarray)
    attributes_signal = QtCore.Signal(dict)
    
    def __init__(self, camera):
        QtCore.QThread.__init__(self)       
        self.camera = camera
        self.attributes = dict()               
        
    def __del__(self):
        self.wait()
            
    def live_view(self, video_parameters, save=False, 
                        timeout=1000, max_frames=100,
                        display_framerate = 10):
        """Start live view with the video parameters received from the main GUI."""

        self.timeout = "{} millisecond".format(str(timeout))        
        self.save = save
        self.max_frames = max_frames
                       
        # get the capture_timestamp with millisecond precision
        # insert a T to match the creation_timestamp formatting
        self.attributes['capture_timestamp'] = str(datetime.datetime.now()).replace(' ', 'T')
        self.attributes['max_frames'] = max_frames
        self.attributes['timeout'] = timeout
        
        # start timer with microsecond precision
        self.high_precision_time = HighPrecisionWallTime()     
        
        # start live video
        self.camera.start_live_video(**video_parameters)       
        
        # calculate when we need to emit the image to the gui        
        capture_framerate = self.camera.framerate.magnitude
        self.frame_multiple = int(old_div(capture_framerate, display_framerate))
        # if display_framerate > capture_framerate then frame_multiple < 1
        # since we cannot emit each image more than once, frame_multiple must be >= 1
        if self.frame_multiple < 1: self.frame_multiple = 1
        
        # initialise data arrays
        if save:
            print("Recording video...")  
            
            image = self.camera.latest_frame()
            # image_array size is the max_frames by the size of the image taken (works for monochrome and colour)
            self.array_dim = [self.max_frames] + list(image.shape)
            print("Array dimensions: " + str(self.array_dim))
            
            self.image_array = np.empty(self.array_dim, dtype='uint8') # unit8 for minimum file size
            self.capture_timestamp_array = np.empty(self.max_frames, dtype='float')
        
    def run(self):
        """Continuously acquire frames until the stop button is pressed
        or the maximum number of frames is reached."""
        self.frame_number = 0
        while not self.isFinished() and self.frame_number < self.max_frames:
            # we need to run wait_for_frame so the video framerate is consistent
            if self.camera.wait_for_frame(timeout=self.timeout):        
                # get the capture_time with microsecond precision
                capture_time_sec = self.high_precision_time.sample()                
                
                # capture the latest frame
                image = self.camera.latest_frame()
                if self.save:
                    self.save_frame(image, capture_time_sec, self.frame_number)
                
                if self.frame_number % self.frame_multiple == 0:
                    # emit signals to the main gui
                    self.attributes_signal.emit(self.attributes)
                    self.display_signal.emit(image) # crashes more often - maybe?               
                self.frame_number += 1
                
        
    def save_frame(self, image, capture_time_sec, frame_number):
        """Save the frame to RAM."""
        self.image_array[frame_number,:,:] = image
        self.capture_timestamp_array[frame_number] = capture_time_sec
        self.attributes['capture_time_sec'] = self.capture_timestamp_array                
        

class HighPrecisionWallTime(object):
    def __init__(self,):
        self._wall_time_0 = time.time()
        self._clock_0 = time.clock()

    def sample(self,):
        dc = time.clock()-self._clock_0
        return self._wall_time_0 + dc
    
if __name__ == '__main__':
    drivers = list_instruments()
    if not len(drivers):
        print("No instruments found")
    
    app = QtWidgets.QApplication([])
    cameras = list()
    for driver in drivers:
        print("Instrument driver:")
        print(driver)
        print()
        if driver['classname'] == 'UC480_Camera':
            cameras.append(uc480(serial=driver['serial']))
            cameras[-1].show()
            cameras[-1].activateWindow()<|MERGE_RESOLUTION|>--- conflicted
+++ resolved
@@ -245,18 +245,11 @@
             # adjust the exposure time
             if brightest_pixel > max_gray:
                 print("REDUCE exposure time...\n")
-<<<<<<< HEAD
                 new_exposure = current_exposure/2
             elif brightest_pixel < min_gray:
                 print("INCREASE exposure time...\n")
                 new_exposure = current_exposure/brightest_pixel*max_gray*0.99
-=======
-                new_exposure = old_div(current_exposure,2)
-            elif brightest_pixel < min_gray:
-                print("INCREASE exposure time...\n")
-                new_exposure = old_div(current_exposure,brightest_pixel)*max_gray*0.99
->>>>>>> 0088bc2c
-            
+
             # try the new exposure time
             self.ExposureTimeNumberBox.setValue(new_exposure)
             image = self.take_image()
