# -*- coding: utf-8 -*-
"""
Created on Wed Jun 11 12:28:18 2014

@author: Richard Bowman
"""

import nplab.utils.gui #load Qt correctly - do this BEFORE traits
from nplab.utils.gui import QtCore, QtGui, QtWidgets, uic
from nplab.ui.ui_tools import UiTools
import threading
import numpy as np
import traceback
import os
import datetime
import time
from PIL import Image
import warnings
import pyqtgraph as pg
from pyqtgraph.graphicsItems.GradientEditorItem import Gradients
from weakref import WeakSet

from nplab.instrument import Instrument
from nplab.utils.notified_property import NotifiedProperty, DumbNotifiedProperty, register_for_property_changes


class CameraParameter(NotifiedProperty):
    """A quick way of creating a property that alters a camera parameter.
    
    The majority of cameras have some sort of mechanism for setting parameters
    like gain, integration time, etc. etc. that involves calling an API
    function that takes the property name as an argument.  This is a way
    of nicely wrapping up the boilerplate code so that these properties map
    onto properties of the camera object.
    
    NB the property will be read immediately after it's written, to ensure
    that the value we send to any listening controls/indicators is correct
    (otherwise we'd send them the value that was requested, even if it was
    not valid).  This behaviour can be disabled by setting read_back to False
    in the constructor.
    """
    def __init__(self, parameter_name, doc=None, read_back=True):
        """Create a property that reads and writes the given parameter.
        
        This internally uses the `get_camera_parameter` and 
        `set_camera_parameter` methods, so make sure you override them.
        """
        if doc is None:
            doc = "Adjust the camera parameter '{0}'".format(parameter_name)
        super(CameraParameter, self).__init__(fget=self.fget, 
                                                      fset=self.fset, 
                                                      doc=doc,
                                                      read_back=read_back)
        self.parameter_name = parameter_name
        
    def fget(self, obj):
        return obj.get_camera_parameter(self.parameter_name)
            
    def fset(self, obj, value):
        obj.set_camera_parameter(self.parameter_name, value)


class Camera(Instrument):
    """Generic class for representing cameras.
    
    This should always be subclassed in order to make a useful instrument.
    
    The minimum you should do is alter raw_snapshot to acquire and return a
    frame from the camera.  All other acquisition functions can come from that.
    If your camera also supports video streaming (for live view, for example)
    you should override     
    """
    
    video_priority = DumbNotifiedProperty(False)
    filename = DumbNotifiedProperty('snapshot_%d')
    """Set video_priority to True to avoid disturbing the video stream when
    taking images.  raw_snapshot may ignore the setting, but get_image and by
    extension rgb_image and gray_image will honour it."""
    
    parameters = None
    
    filter_function = None 
    """This function is run on the image before it's displayed in live view.  
    It should accept, and return, an RGB image as its argument."""
    
    def __init__(self):
        super(Camera,self).__init__()
        self.acquisition_lock = threading.Lock()    
        self._latest_frame_update_condition = threading.Condition()
        self._live_view = False
        self._frame_counter = 0
        # Ensure camera parameters get saved in the metadata.  You may want to override this in subclasses
        # to remove junk (e.g. if some of the parameters are meaningless)
#        self.metadata_property_names = self.metadata_property_names + tuple(self.camera_parameter_names())
        self.metadata_property_names = tuple(self.metadata_property_names) + tuple(self.camera_parameter_names())
 #       self.filename = 'snapshot_%d'

    def __del__(self):
        self.close()
#        super(Camera,self).__del__() #apparently not...?
    def close(self):
        """Stop communication with the camera and allow it to be re-used.
        
        override in subclass if you want to shut down hardware."""
        self.live_view = False
        
    
    def get_next_frame(self, timeout=60, discard_frames=0, 
                       assert_live_view=True, raw=True):
        """Wait for the next frame to arrive and return it.
        
        This function is mostly intended for acquiring frames from a video
        stream that's running in live view - it returns a fresh frame without
        interrupting the video.  If called with timeout=None when live view is
        false, it may take a very long time to return.
        
        @param: timeout: Maximum length of time to wait for a new frame.  None
        waits forever, but this may be a bad idea (could hang your script).
        @param: discard_frames: Wait for this many new frames before returning
        one.  This option is useful if the camera buffers frames, so you must
        wait for several frames to be acquired before getting a "fresh" one.
        The default setting of 0 means the first new frame that arrives is
        returned.
        @param: assert_live_view: If True (default) raise an assertion error if
        live view is not enabled - this function is intended only to be used
        when that is the case.
        @param: raw: The default (True) returns a raw frame - False returns the
        frame after processing by the filter function if any.
        """
        if assert_live_view:
            assert self.live_view, """Can't wait for the next frame if live view is not enabled!"""
        with self._latest_frame_update_condition:
            # We use the Condition object to block until a new frame appears
            # However we need to check that a new frame has actually been taken
            # so we use the frame counter.
            # NB the current implementation may be vulnerable to dropped frames
            # which will probably cause a timeout error.
            # Checking for frame_counter being >= target_frame is vulnerable to
            # overflow.
            target_frame = self._frame_counter + 1 + discard_frames
            expiry_time = time.time() + timeout
            while self._frame_counter != target_frame and time.time() < expiry_time:
                self._latest_frame_update_condition.wait(timeout) #wait for a new frame
            if time.time() >= expiry_time:
                raise IOError("Timed out waiting for a fresh frame from the video stream.")
            if raw:
                return self.latest_raw_frame
            else:
                return self.latest_frame
        
    def raw_snapshot(self):
        """Take a snapshot and return it.  No filtering or conversion."""
        raise NotImplementedError("Cameras must subclass raw_snapshot!")
        return True, np.zeros((640,480,3),dtype=np.uint8)
        
    def get_image(self):
        print("Warning: get_image is deprecated, use raw_image() instead.")
        return self.raw_image()
        
    def raw_image(self, bundle_metadata=False, update_latest_frame=False):
        """Take an image from the camera, respecting video priority.
        
        If live view is enabled and video_priority is true, return the next
        frame in the video stream.  Otherwise, return a specially-acquired
        image from raw_snapshot.
        """
        frame = None
        if self.live_view and self.video_priority:
            frame = self.get_next_frame(raw=True)
        else:
            status, frame = self.raw_snapshot()
        if update_latest_frame:
            self.latest_raw_frame = frame
        # return it as an ArrayWithAttrs including self.metadata, if requested
        return self.bundle_metadata(frame, bundle_metadata)
            
    def color_image(self, **kwargs):
        """Get a colour image (bypass filtering, etc.)
        
        Additional keyword arguments are passed to raw_image."""
        frame = self.raw_image(**kwargs)
        try:
            assert frame.shape[2]==3
            return frame
        except:
            try:
                assert len(frame.shape)==2
                gray_frame = np.vstack((frame,)*3) #turn gray into color by duplicating!
                if hasattr(frame, "attrs"):
                    return ArrayWithAttrs(gray_frame, attrs=frame.attrs)
                else:
                    return gray_frame
            except:
                raise Exception("Couldn't convert the camera's raw image to colour.")
        
    def gray_image(self, **kwargs):
        """Get a colour image (bypass filtering, etc.)
        
        Additional keyword arguments are passed to raw_image."""
        frame = self.raw_image(**kwargs)
        try:
            assert len(frame.shape)==2
            return frame
        except:
            try:
                assert frame.shape[2]==3
                return np.mean(frame, axis=2, dtype=frame.dtype)
            except:
                raise Exception("Couldn't convert the camera's raw image to grayscale.")
                
    def save_raw_image(self, update_latest_frame=True, attrs={}):
        """Save an image to the default place in the default HDF5 file."""
        d=self.create_dataset(self.filename, 
                              data=self.raw_image(
                                  bundle_metadata=True,
                                  update_latest_frame=update_latest_frame))
        d.attrs.update(attrs)
    
    _latest_raw_frame = None
    @NotifiedProperty
    def latest_raw_frame(self):
        """The last frame acquired by the camera.  
        
        This property is particularly useful when
        live_view is enabled.  This is before processing by any filter function
        that may be in effect.  May be NxMx3 or NxM for monochrome.  To get a
        fresh frame, use raw_image().  Setting this property will update any
        preview widgets that are in use."""
        return self._latest_raw_frame
    @latest_raw_frame.setter
    def latest_raw_frame(self, frame):
        """Set the latest raw frame, and update the preview widget if any."""
        with self._latest_frame_update_condition:
            self._latest_raw_frame = frame
            self._frame_counter += 1
            self._latest_frame_update_condition.notify_all()
        
        # TODO: use the NotifiedProperty to do this with less code?
        self.update_widgets()
    
    def update_widgets(self):
        """Iterates over the preview widgets and updates them. It's a good method to override in subclasses"""
        if self._preview_widgets is not None:
            for w in self._preview_widgets:
                try:
                    w.update_image(self.latest_frame)
                except Exception as e:
                    print("something went wrong updating the preview widget")
                    print(e)

    @property
    def latest_frame(self):
        """The last frame acquired (in live view/from GUI), after filtering."""
        if self.filter_function is not None:
            return self.filter_function(self.latest_raw_frame)
        else:
            return self.latest_raw_frame
    
    
    def update_latest_frame(self, frame=None):
        """Take a new frame and store it as the "latest frame"
        
        Returns the image as displayed, including filters, etc.
        This should rarely be used - raw_image, color_image and gray_image are
        the preferred way of acquiring data.  If you supply an image, it will
        use that image as if it was the most recent colour image to be 
        acquired.
        
        Unless you need the filtered image, you should probably use 
        raw_image, color_image or gray_image.
        """
        if frame is None: 
            frame = self.color_image()
        if frame is not None:
            self.latest_raw_frame = frame
            
            return self.latest_frame
        else:
            print("Failed to get an image from the camera")    
    
    def camera_parameter_names(self):
        """Return a list of names of parameters that may be set/read.
        
        This will list the names of all the members of this class that are 
        `CameraParameter`s - you should define one of these for each of the 
        properties of the camera you'd like to expose.
        
        If you need to support dynamic properties, I suggest you use a class
        factory, and add CameraParameters at runtime.  You could do this from
        within the class, but that's a courageous move.
        
        If you need more sophisticated control, I suggest subclassing
        `CameraParameter`, though I can't currently see how that would help...
        """
        # first, identify all the CameraParameter properties we've got
        p_list = []
        for p in dir(self.__class__):
            try:
                if isinstance(getattr(self.__class__, p), CameraParameter):
                    getattr(self,p)
                    p_list.append(p)
            except:
                try:
                    delattr(self.__class__,p)
                except:
                    pass
                pass
        return p_list
   #     return [p for p in dir(self.__class__)
    #              if isinstance(getattr(self.__class__, p), CameraParameter)]
    
    def get_camera_parameter(self, parameter_name):
        """Return the named property from the camera"""
        raise NotImplementedError("You must override get_camera_parameter to use it")
    def set_camera_parameter(self, parameter_name, value):
        """Return the named property from the camera"""
        raise NotImplementedError("You must override set_camera_parameter to use it")
    
    _live_view = False
    @NotifiedProperty
    def live_view(self):
        """Whether the camera is currently streaming and displaying video"""
        return self._live_view
    @live_view.setter
    def live_view(self, live_view):
        """Turn live view on and off.
        
        This is used to start and stop streaming of the camera feed.  The
        default implementation just repeatedly takes snapshots, but subclasses
        are encouraged to override that behaviour by starting/stopping a stream
        and using a callback function to update self.latest_raw_frame."""
        if live_view==True:
            if self._live_view:
                return # do nothing if it's going already.
            print("starting live view thread")
            try:
                self._frame_counter = 0
                self._live_view_stop_event = threading.Event()
                self._live_view_thread = threading.Thread(target=self._live_view_function)
                self._live_view_thread.start()
                self._live_view = True
            except AttributeError as e: #if any of the attributes aren't there
                print("Error:", e)
        else:
            if not self._live_view:
                return # do nothing if it's not running.
            print("stopping live view thread")
            try:
                self._live_view_stop_event.set()
                self._live_view_thread.join()
                del(self._live_view_stop_event, self._live_view_thread)
                self._live_view = False
            except AttributeError:
                raise Exception("Tried to stop live view but it doesn't appear to be running!")
    def _live_view_function(self):
        """This function should only EVER be executed by _live_view_changed.
        
        Loop until the event tells us to stop, constantly taking snapshots.
        Ideally you should override live_view to start and stop streaming
        from the camera, using a callback function to update latest_raw_frame.
        """
        while not self._live_view_stop_event.wait(timeout=0.1):
            success, frame = self.raw_snapshot()
            self.update_latest_frame(frame)
            
    legacy_click_callback = None
    def set_legacy_click_callback(self, function):
        """Set a function to be called when the image is clicked.
        
        Warning: this is only for compatibility with old code and will be removed
        once camera_stage_mapper is updated!
        """
        self.legacy_click_callback = function
        if self._preview_widgets is not None:
            for w in self._preview_widgets:
                w.add_legacy_click_callback(self.legacy_click_callback)
            
    _preview_widgets = None
    def get_preview_widget(self):
        """A Qt Widget that can be used as a viewfinder for the camera.
        
        In live mode, this is continuously updated.  It's also updated whenever
        a snapshot is taken using update_latest_frame.  Currently this returns
        a single widget instance - in future it might be able to generate (and
        keep updated) multiple widgets."""
        if self._preview_widgets is None:
            self._preview_widgets = WeakSet()
        new_widget = CameraPreviewWidget()
        self._preview_widgets.add(new_widget)
        if self.legacy_click_callback is not None:
            new_widget.add_legacy_click_callback(self.legacy_click_callback)
        return new_widget
    
    def get_control_widget(self):
        """Return a widget that contains the camera controls but no image."""
        return CameraControlWidget(self)
        
    def get_parameters_widget(self):
        """Return a widget that controls the camera's settings."""
        return CameraParametersWidget(self)
        
    def get_qt_ui(self, control_only=False, parameters_only=False):
        """Create a QWidget that controls the camera.
        
        Specifying control_only=True returns just the controls for the camera.
        Otherwise, you get both the controls and a preview window.
        """
        if control_only:
            return self.get_control_widget()
        elif parameters_only:
            return self.get_parameters_widget(self)
        else:
            return CameraUI(self)
            
        
        
class CameraUI(QtWidgets.QWidget):
    """Generic user interface for a camera."""
    def __init__(self, camera):
        assert isinstance(camera, Camera), "instrument must be a Camera"
        #TODO: better checking (e.g. assert camera has color_image, gray_image methods)
        super(CameraUI, self).__init__()
        self.camera=camera
        
        # Set up the UI        
        self.setWindowTitle(self.camera.__class__.__name__)
        layout = QtWidgets.QVBoxLayout()
        # The image display goes at the top of the window
        self.preview_widget = self.camera.get_preview_widget()
        layout.addWidget(self.preview_widget)
        # The controls go in a layout, inside a group box.
        self.controls = self.camera.get_control_widget()
        layout.addWidget(self.controls)
        #layout.setContentsMargins(5,5,5,5)
        layout.setSpacing(5)
        self.setLayout(layout)
        
class CameraControlWidget(QtWidgets.QWidget, UiTools):
    """Controls for a camera (these are the really generic ones)"""
    def __init__(self, camera, auto_connect=True):
        assert isinstance(camera, Camera), "instrument must be a Camera"
        #TODO: better checking (e.g. assert camera has color_image, gray_image methods)
        super(CameraControlWidget, self).__init__()
        self.camera=camera
        self.load_ui_from_file(__file__,"camera_controls_generic.ui")
        if auto_connect==True:
            self.auto_connect_by_name(controlled_object=self.camera, verbose=False)
        
    def snapshot(self):
        """Take a new snapshot and display it."""
        self.camera.raw_image(update_latest_frame=True)
    
    def save_to_data_file(self):
        self.camera.save_raw_image(
            attrs={'description':self.description_lineedit.text()})
        
    def save_jpeg(self):
        cur_img = self.camera.color_image()
        fname, _ = QtWidgets.QFileDialog.getSaveFileName(
                                caption = "Select JPEG filename",
                                directory = os.path.join(os.getcwd(),datetime.date.today().strftime("%Y-%m-%d.jpg")),
                                filter = "Images (*.jpg *.jpeg)",
                            )
        j = Image.fromarray(cur_img)
        j.save(fname)
        
    def edit_camera_parameters(self):
        """Pop up a camera parameters dialog box."""
        self.camera_parameters_widget = self.camera.get_parameters_widget()
        self.camera_parameters_widget.show()
        
    description = DumbNotifiedProperty("Description...")
        
    def __del__(self):
        pass

class CameraParametersTableModel(QtCore.QAbstractTableModel):
    """Class to manage a Qt table of a camera's parameters.
    
    With thanks to http://stackoverflow.com/questions/11736560/edit-table-in-
    pyqt-using-qabstracttablemodel"""
    def __init__(self, camera, parent=None):
        super(CameraParametersTableModel, self).__init__(parent)
        self.camera = camera
        self.parameter_names = self.camera.camera_parameter_names()
        for parameter_name in self.parameter_names[:]:   #Added to prevent properties the camera does not posses from trying to appear in the list of parameters
            try:
                getattr(self.camera, parameter_name)
            except:
                self.parameter_names.remove(parameter_name)
        
        # Here, we register to get a callback if any of the parameters change
        # so that we stay in sync with the camera.
        self._callback_functions = dict()       
        for i, pn in enumerate(self.parameter_names):
            callback = self.callback_to_update_row(i)
            register_for_property_changes(self.camera, pn, callback)
            self._callback_functions[pn] = callback
    
    def callback_to_update_row(self, i):
        """Return a callback function that refreshes the i-th parameter."""
        def callback(value=None):
            index = self.createIndex(i, 1)
            self.dataChanged.emit(index, index)
        return callback
    
    def rowCount(self, parent):
        return len(self.parameter_names)
    
    def columnCount(self, parent):
        return 2
    
    def data(self, index, role=QtCore.Qt.DisplayRole):
        "Return the data for the table - property names left, values right."
        if not index.isValid() or role != QtCore.Qt.DisplayRole:
            return None    
        parameter_name = self.parameter_names[index.row()]
        if index.column() == 0:
            return parameter_name
        else:
            return getattr(self.camera, parameter_name)
    
    def headerData(self, i, orientation, role=QtCore.Qt.DisplayRole):
        "Return data for the headers."
        if role == QtCore.Qt.DisplayRole:
            if orientation == QtCore.Qt.Horizontal:
                return ["Parameter Name", "Parameter Value"][i]
            else:
                return None
        return None
    
    def setData(self, index, value, role=QtCore.Qt.DisplayRole):
        """If the value is changed, update the corresponding property."""
        assert index.column() == 1, "Can only edit second column!"
        parameter_name = self.parameter_names[index.row()]
        try:
            float(value) # make sure the input is valid
        except:
            return False
        setattr(self.camera, parameter_name, float(value))
        self.dataChanged.emit(index, index) # signal that the data has changed.
        return True
        
    def flags(self, index):
        "Return flags to tell Qt that only the second column is editable."
        if index.column() == 1:
            return (QtCore.Qt.ItemIsEditable | QtCore.Qt.ItemIsEnabled | 
                    QtCore.Qt.ItemIsSelectable)
        else:
            return QtCore.Qt.ItemIsEnabled
    
class CameraParametersWidget(QtWidgets.QWidget, UiTools):
    """An editable table that controls a camera's acquisition parameters."""
    def __init__(self, camera, *args, **kwargs):
        super(CameraParametersWidget, self).__init__(*args, **kwargs)
        self.camera = camera
        self.table_model = CameraParametersTableModel(camera)
        self.table_view = QtWidgets.QTableView()
        self.table_view.setModel(self.table_model)
        self.table_view.setCornerButtonEnabled(False)
        self.table_view.resizeColumnsToContents()
        self.table_view.horizontalHeader().setStretchLastSection(True)
        
        layout = QtWidgets.QVBoxLayout(self)
        layout.addWidget(self.table_view)
        self.setLayout(layout)

class PreviewViewBox(pg.ViewBox):
    """A pyqtgraph ViewBox for use in the preview widget."""
    def suggestPadding(self, axis):
        """Return a value to use for the padding on a given axis.
        
        We always return zero so the image, by default, fills the window."""
        return 0
        
class PreviewImageItem(pg.ImageItem):
    legacy_click_callback = None
    click_callback_signal = QtCore.Signal(np.ndarray)
    def mouseClickEvent(self, ev):
        """Handle a mouse click on the image."""
        if ev.button() == QtCore.Qt.LeftButton:
            pos = np.array(ev.pos())
            if self.legacy_click_callback is not None:
        #        size = np.array(self.image.shape[:2])
     #           point = pos/size
      #          self.legacy_click_callback(point[1], point[0])
                self.legacy_click_callback(int(pos[1]), int(pos[0]))
                print(pos[1],pos[0])
                ev.accept()
            else:
                pass
        else:
            super(PreviewImageItem, self).mouseClickEvent(ev)
    

class CameraPreviewWidget(pg.GraphicsView):
    """A Qt Widget to display the live feed from a camera."""
    update_data_signal = QtCore.Signal(np.ndarray)
    
    def __init__(self):
        super(CameraPreviewWidget, self).__init__()
        
        self.image_item = PreviewImageItem()
        self.view_box = PreviewViewBox(lockAspect=1.0, invertY=True)
        self.view_box.addItem(self.image_item)
        self.view_box.setBackgroundColor([128,128,128,255])
        self.setCentralWidget(self.view_box)
        self.crosshair = {'h_line': pg.InfiniteLine(pos=0,angle=0),
                          'v_line': pg.InfiniteLine(pos=0,angle=90),}
        for item in list(self.crosshair.values()):
            self.view_box.addItem(item)
        self._image_shape = ()

        # We want to make sure we always update the data in the GUI thread.
        # This is done using the signal/slot mechanism
        self.update_data_signal.connect(self.update_widget, type=QtCore.Qt.QueuedConnection)

    def update_widget(self, newimage):
        """Set the image, but do so in the Qt main loop to avoid threading nasties."""
        # I've explicitly dealt with the datatype of the source image, to avoid
        # a bug in the way pyqtgraph interacts with numpy 1.10.  This means
        # scaling the display values will fail for integer data.  I've thus
        # forced floating-point for anything that isn't a u8, and assumed u8
        # wants to be displayed raw.  You can always use filter_function to
        # tweak the brightness/contrast.
        if len(newimage.shape)==2:
            newimage = newimage.transpose()
        elif len(newimage.shape)==3:
            newimage = newimage.transpose((1,0,2))
        if newimage.dtype =="uint8":
            self.image_item.setImage(newimage, autoLevels=False)
        else:
            self.image_item.setImage(newimage.astype(float))
        if newimage.shape != self._image_shape:
            self._image_shape = newimage.shape
            self.set_crosshair_centre((newimage.shape[1]/2.0, newimage.shape[0]/2.0))
    def update_image(self, newimage):
        """Update the image displayed in the preview widget."""
        # NB compared to previous versions, pyqtgraph flips in y, hence the
        # funny slice on the next line.
        self.update_data_signal.emit(newimage)
        
    def add_legacy_click_callback(self, function):
        """Add an old-style (coordinates in fractions-of-an-image) callback."""
        self.image_item.legacy_click_callback = function
    
    def set_crosshair_centre(self, pos):
        """Move the crosshair to centre on a given pixel coordinate."""
        self.crosshair['h_line'].setValue(pos[0])
        self.crosshair['v_line'].setValue(pos[1])


class DummyCamera(Camera):
    """A version of the Camera code  """
    exposure = CameraParameter("exposure", "The exposure time in ms.")
    gain = CameraParameter("gain", "The gain in units of bananas.")
    def __init__(self):
        super(DummyCamera, self).__init__()
        self._camera_parameters = {'exposure':40, 'gain':1}
    def raw_snapshot(self):
        """Returns a True, stating a succesful snapshot, followed by a (100,100)
        picture randomly generated image"""
        ran = np.random.random((100,100,3))
        return True, (ran * 255.9).astype(np.uint8)
    def get_camera_parameter(self, name):
        """Pull a camera paramter of key "name"  from a hidden dictionary"""
        return self._camera_parameters[name]
    def set_camera_parameter(self, name, value):
        """Set a camera paramter of key "name"  from a hidden dictionary"""
        self._camera_parameters[name] = value
    def print_numbers(self,a = 5.0,b = 10):
<<<<<<< HEAD
        print(a, b)
    def print_strs(self,a= 'hello'):
        print(a)
    def print_array(self,a = np.array([1, 2, 3, 4])):
        print(a)
=======
        """A print numbers test function"""
        print a, b
    def print_strs(self,a= 'hello'):
        """Print a str test function"""
        print a
    def print_array(self,a = np.array([1, 2, 3, 4])):
        """Test Function for printing an array of values"""
        print a


>>>>>>> 69f64405
        
if __name__ == '__main__':
    cam = DummyCamera()
    g=cam.show_gui(blocking=False)
    <|MERGE_RESOLUTION|>--- conflicted
+++ resolved
@@ -669,26 +669,16 @@
         """Set a camera paramter of key "name"  from a hidden dictionary"""
         self._camera_parameters[name] = value
     def print_numbers(self,a = 5.0,b = 10):
-<<<<<<< HEAD
+        """A print numbers test function"""
         print(a, b)
     def print_strs(self,a= 'hello'):
+        """Print a str test function"""
         print(a)
     def print_array(self,a = np.array([1, 2, 3, 4])):
+        """Test Function for printing an array of values"""
         print(a)
-=======
-        """A print numbers test function"""
-        print a, b
-    def print_strs(self,a= 'hello'):
-        """Print a str test function"""
-        print a
-    def print_array(self,a = np.array([1, 2, 3, 4])):
-        """Test Function for printing an array of values"""
-        print a
-
-
->>>>>>> 69f64405
-        
+
+
 if __name__ == '__main__':
     cam = DummyCamera()
-    g=cam.show_gui(blocking=False)
-    +    g=cam.show_gui(blocking=False)