# -*- coding: utf-8 -*-
"""
@author: YagoDel

Modified from Odemis and patched together with nplab.instrument.Andor code
Copyright © 2012-2013 Éric Piel, Delmic

Useful links:
    ftp://ftp.piacton.com/Public/Manuals/Princeton%20Instruments/PVCAM%202.7%20Software%20User%20Manual.pdf
    https://github.com/delmic/odemis/blob/master/src/odemis/driver/pvcam.py
    http://www.pi-j.jp/pdf/manual/ST-133_ControllerManual.pdf
    https://github.com/nanophotonics/nplab/blob/master/nplab/instrument/ccd/pixis.py

This tries to support the PVCam SDK from Roper/Princeton Instruments/Photometrics.
However, the library is slightly different between the companies.
Original Odemis was tested on Linux with a PI PIXIS. This was tested on Windows with an ST133 controller

"""


<<<<<<< HEAD

=======
from __future__ import division
from __future__ import print_function
from __future__ import absolute_import
>>>>>>> 0088bc2c

from builtins import str
from builtins import range
from builtins import object
import ctypes as ct
from nplab.instrument.camera.ST133 import *  # Dictionary linking metadata names with codes
import math
import numpy as np
import os
import threading
import time
from nplab.instrument.camera.camera_scaled_roi import CameraRoiScale, DisplayWidgetRoiScale
import nplab.datafile as df
from nplab.utils.notified_property import NotifiedProperty
from nplab.utils.gui import QtCore, QtGui, QtWidgets, uic
from nplab.utils.log import create_logger
from nplab.ui.ui_tools import UiTools
from nplab.utils.notified_property import register_for_property_changes
import operator
from . import pvcam_h as pv  # Dictionary linking variables with values
from weakref import WeakSet


def index_closest(val, l):
    """
    finds in a list the index of the closest existing value from a given value
    Works also with dict and tuples.
    """
    if isinstance(l, dict):
        return min(list(l.items()), key=lambda x: abs(x[1] - val))[0]
    else:
        return min(enumerate(l), key=lambda x: abs(x[1] - val))[0]


class PVCamError(Exception):
    def __init__(self, errno, strerror, *args, **kwargs):
        super(PVCamError, self).__init__(errno, strerror, *args, **kwargs)
        self.args = (errno, strerror)

    def __str__(self):
        return self.args[1]


class CancelledError(Exception):
    """
    raise to indicate the acquisition is cancelled and must stop
    """
    pass


class PVCamDLL(ct.WinDLL):
    """
    Subclass of CDLL specific to PVCam library, which handles error codes for
    all the functions automatically.
    It works by setting a default _FuncPtr.errcheck.
    """

    def __init__(self):
        if os.name == "nt":
            ct.WinDLL.__init__(self, "pvcam32")
            self.pl_pvcam_init()
        else:
            raise OSError('Operating system not recognised')
        #     # Global so that other libraries can access it
        #     # need to have firewire loaded, even if not used
        #     try:
        #         self.raw1394 = ct.CDLL("libraw1394.so.11", RTLD_GLOBAL)
        #         #self.pthread = CDLL("libpthread.so.0", RTLD_GLOBAL) # python already loads libpthread
        #         # TODO: shall we use  ctypes.util.find_library("pvcam")?
        #         CDLL.__init__(self, "libpvcam.so", RTLD_GLOBAL)
        #     except OSError:
        #         self._logger.exception("Failed to find the PVCam driver. You need to "
        #                           "check that libraw1394 and libpvcam are installed.")
        #         raise
        #     try:
        #         self.pl_pvcam_init()
        #     except PVCamError:
        #         pass # if opened several times, initialisation fails but it's all fine

    def pv_errcheck(self, result, func, *args):
        """
        Analyse the return value of a call and raise an exception in case of
        error.
        Follows the ctypes.errcheck callback convention
        """
        if not result:  # functions return (rs_bool = int) False on error
            try:
                err_code = self.pl_error_code()
            except Exception:
                raise PVCamError(0, "Call to %s failed" % func.__name__)
            # res = False
            try:
                err_mes = ct.create_string_buffer(pv.ERROR_MSG_LEN)
                res = self.pl_error_message(err_code, err_mes)
                if res:
                    raise PVCamError(result, "Call to %s failed with error code %d: %s" %
                                     (func.__name__, err_code, err_mes.value))
            except Exception:
                # if not res:
                raise PVCamError(result, "call to %s failed with unknown error code %d" %
                                     (func.__name__, err_code))

        return result

    def __getitem__(self, name):
        try:
            func = super(PVCamDLL, self).__getitem__(name)
        except Exception:
            raise AttributeError("Failed to find %s" % (name,))
        func.__name__ = name
        if name not in self.err_funcs:
            func.errcheck = self.pv_errcheck
        return func

    # names of the functions which are used in case of error (so should not
    # have their result checked
    err_funcs = ("pl_error_code", "pl_error_message", "pl_exp_check_status")

    def reinit(self):
        """
        Does a fast uninit/init cycle
        """
        try:
            self.pl_pvcam_uninit()
        except PVCamError:
            pass  # whatever
        try:
            self.pl_pvcam_init()
        except PVCamError:
            pass  # whatever

    def __del__(self):
        try:
            self.pl_pvcam_uninit()
        except:
            self._logger.exception("Failed during PVCam uninitialization")
            pass


# all the values that say the acquisition is in progress
STATUS_IN_PROGRESS = (pv.ACQUISITION_IN_PROGRESS, pv.EXPOSURE_IN_PROGRESS, pv.READOUT_IN_PROGRESS)

# The only way I've found to detect the camera is not responding is to check for
# weird camera temperature. However, it's pretty unreliable as depending on the
# camera, the weird temperature is different.
# It seems that the ST133 gives -120°C
TEMP_CAM_GONE = -120


class PvcamSdk(object):
    """
    Represents one PVCam camera and provides all the basic interfaces typical of
    a CCD/CMOS camera.
    This implementation is for the Roper/PI/Photometrics PVCam library... or at
    least for the PI version.

    Odemis tested on Linux with SDK 2.7, this was tested on Windows using the documentation found here:
    ftp://ftp.piacton.com/Public/Manuals/Princeton%20Instruments/PVCAM%202.7%20Software%20User%20Manual.pdf

    Be aware that the library resets almost all the values to their default
    values after initialisation. The library doesn't call the dimensions
    horizontal/vertical but serial/parallel (because the camera could be rotated).
    But we stick to: horizontal = serial (max = width - 1)
                     vertical = parallel (max = height - 1)

    Here area few more non-obvious requirements given by the PI technical
    support:
    * PIXIS, must allocate an even number of frame buffers.
    * One must not turn off or disconnect the camera with the camera open.
    * One must not call other PVCAM parameters such as PARAM_TEMP to get the
     current temperature during data collection. Only functions or parameters
     designated as 'online' may be called.
    * Order dependency issue: can't turn on continuous clean before external
     sync (strobed mode) is enabled.
    * InGaAs camera cannot do hardware binning

    Provides low-level methods corresponding to the SDK functions.
    """

    def __init__(self, device, *args, **kwargs):
        """
        Initialises the device
        device (int or string): number of the device to open, as defined in
         pvcam, cf scan(), or the name of the device (as in /dev/).
        Raise an exception if the device cannot be opened.
        """
        self.pvcam = PVCamDLL()
        self.current_image = None
        if "logger" in kwargs:
            self._logger = kwargs["logger"]
        elif not hasattr(self, "_logger"):
            self._logger = create_logger("PvcamSdk")
            self._logger.setLevel("DEBUG")

        # so that it's really not possible to use this object in case of error
        self._handle = None
        self._temp_timer = None
        # pick the right selection method depending on the type of "device"
        if isinstance(device, int):
            try:
                self._devname = self.cam_get_name(device)  # for reinit
            except PVCamError:
                raise Exception("Failed to find PI PVCam camera (%d)"
                                "Check the device is turned on and connected to "
                                "the computer. "
                                "You might need to turn it off and on again."
                                % (device))
        elif isinstance(device, str):
            # # check the file exists
            # if not os.path.exists("/dev/" + device):
            #     raise Exception("Failed to find PI PVCam camera %s (at %s). "
            #                   "Check the device is turned on and connected to "
            #                   "the computer. "
            #                   "You might need to turn it off and on again."
            #                   % (name, device))
            self._devname = device
        else:
            raise ValueError("Unexpected type for device: %s" % device)

        try:
            self._logger.info("Initializing camera, can be long (~15 s)...")
            self._handle = self.cam_open(self._devname, pv.OPEN_EXCLUSIVE)
            # raises an error if camera has a problem
            self.pvcam.pl_cam_get_diags(self._handle)
        except PVCamError as e:
            self._logger.info("PI camera seems connected but not responding, "
                              "you might want to try turning it off and on again.")
            print(e)
            raise IOError("Failed to open PVCam camera %s (%s)" % (device, self._devname))

        self._logger.info("Opened device %s successfully", device)

        # Describe the camera
        # up-to-date metadata to be included in dataflow
        # self._metadata = {MD_HW_NAME: self.getModelName()}

        # drivers
        self._swVersion = self.get_sw_version()
        self._hwVersion = self.get_hw_version()
        self.resolution = self.get_sensor_size()

        # setup everything best (fixed)
        self._prev_settings = [None, None, None, None, None]  # image, exposure, readout, gain, shutter period
        # Bit depth is between 6 and 16, but data is _always_ uint16
        self._shape = self.resolution + (2 ** self.get_param(pv.PARAM_BIT_DEPTH),)

        # put the detector pixelSize
        self.pixelSize = self.get_pixel_size()

        # to be used to separate acquisition and offline-only parameters (like PARAM_TEMP)
        # self._online_lock = threading.Lock()

        # Strong cooling for low (image) noise
        try:
            self.temperature = self.get_temp()
        except PVCamError:
            self._logger.debug("Camera doesn't seem to provide temperature information")

        self._setStaticSettings()

        # gain
        self._gains = self._get_gains()
        gain_choices = set(self._gains.values())
        self._gain = min(gain_choices)  # default to low gain (low noise)
        # self.gain = CameraParameter('gain')  # model.FloatEnumerated(self._gain, gain_choices, unit="", setter=self._setGain)
        self._set_gain(self._gain)

        # read out rate
        self._readout_rates = self._get_readout_rates()  # needed by _setReadoutRate()
        ror_choices = set(self._readout_rates.values())
        self._readout_rate = max(ror_choices)  # default to fast acquisition
        # self.readoutRate = model.FloatEnumerated(self._readout_rate, ror_choices,
        #                                          unit="Hz", setter=self._setReadoutRate)
        self._set_readout_rate(self._readout_rate)

        # binning is needed for _setResolution()
        self._binning = (1, 1)  # px
        max_bin = self._get_max_bin()
        self._image_rect = (0, self.resolution[0] - 1, 0, self.resolution[1] - 1)
        self._number_frames = 1

        self._min_res = self.get_min_resolution()
        minr = (int(math.ceil(self._min_res[0] / max_bin[0])),
                int(math.ceil(self._min_res[1] / max_bin[1])))
        # need to be before binning, as it is modified when changing binning
        #                   [self._transposeSizeToUser(minr),
        #                    self._transposeSizeToUser(resolution)],
        #                                      setter=self._setResolution)
        self._setResolution(self.resolution)
        self.background = np.zeros(self.resolution)

        # 2D binning is like a "small resolution"
        self.binning = self._binning  # model.ResolutionVA(self._transposeSizeToUser(self._binning),
        #                    [self._transposeSizeToUser((1, 1)),
        #                     self._transposeSizeToUser(max_bin)],
        #                                   setter=self._setBinning)

        # default values try to get live microscopy imaging more likely to show something
        try:
            minexp = self.get_param(pv.PARAM_EXP_MIN_TIME)  # s
        except PVCamError:
            # attribute doesn't exist
            minexp = 0  # same as the resolution
        minexp = max(1e-3, minexp)  # at least 1 x the exposure resolution (1 ms)
        # exposure is represented by unsigned int
        maxexp = (2 ** 32 - 1) * 1e-3  # s
        range_exp = (minexp, maxexp)  # s
        self._exposure_time = 0.01  # s
        # self.exposureTime = model.FloatContinuous(self.exposure, range_exp,
        #                                           unit="s", setter=self._setexposureTime)

        # To control the shutter: select the maximum frequency, aka minimum
        # period for the shutter. If it the acquisition time is below, the
        # shutter stays open all the time. So:
        # 0 => shutter always active
        # big value => shutter always opened
        self._shutter_period = 0.1
        # self.shutterMinimumPeriod = model.FloatContinuous(self._shutter_period, [0, 10],
        #                                       unit="s", setter=self._setShutterPeriod)
        self.acquisition_lock = threading.Lock()
        self.acquire_must_stop = threading.Event()
        self.acquire_thread = None
        # for synchronized acquisition
        self._cbuffer = None
        # self._got_event = threading.Event()
        # self._late_events = collections.deque() # events which haven't been handled yet

        self.data = None  # PVCamDataFlow(self)
        # Convenience event for the user to connect and fire
        # self.softwareTrigger = model.Event()
        self._logger.debug("Camera component ready to use.")

    def __del__(self):
        if self._temp_timer:
            self._temp_timer.cancel()
            self._temp_timer = None

        if self._handle is not None:
            # don't touch the temperature target/cooling

            # stop the acquisition thread if needed
            self.acquire_must_stop.set()
            # self.wait_stopped_flow()

            self._logger.debug("Shutting down the camera")
            self.pvcam.pl_cam_close(self._handle)
            self._handle = None
            del self.pvcam

    # Properties
    @NotifiedProperty
    def exposure(self):
        return self._exposure_time

    @exposure.setter
    def exposure(self, value):
        self._exposure_time = value

    @NotifiedProperty
    def number_frames(self):
        return self._number_frames

    @number_frames.setter
    def number_frames(self, value):
        self._number_frames = value

    def _setStaticSettings(self):
        """
        Set up all the values that we don't need to change after.
        Should only be called at initialisation
        """
        # Set the output amplifier to lowest noise
        try:
            # Try to set to low noise, if existing, otherwise: default value
            aos = self.get_enum_available(pv.PARAM_READOUT_PORT)
            if pv.READOUT_PORT_LOW_NOISE in aos:
                self.set_param(pv.PARAM_READOUT_PORT, pv.READOUT_PORT_LOW_NOISE)
            else:
                ao = self.get_param(pv.PARAM_READOUT_PORT, pv.ATTR_DEFAULT)
                self.set_param(pv.PARAM_READOUT_PORT, ao)
            self._output_amp = self.get_param(pv.PARAM_READOUT_PORT)
        except PVCamError:
            self._logger.debug("Failed to change readout speed")

        # Shutter mode (could be an init parameter?)
        try:
            # TODO: if the the shutter is in Pre-exposure mode, a short exposure
            # time can burn it.
            self.set_param(pv.PARAM_SHTR_OPEN_MODE, pv.OPEN_PRE_SEQUENCE)
        except PVCamError:
            self._logger.debug("Failed to change shutter mode")

        # Set to simple acquisition mode
        self.set_param(pv.PARAM_PMODE, pv.PMODE_NORMAL)
        # In PI cameras, this is fixed (so read-only)
        if self.get_param_access(pv.PARAM_CLEAR_MODE) == pv.ACC_READ_WRITE:
            self._logger.debug("Setting clear mode to pre sequence")
            # TODO: should be done pre-exposure? As we are not closing the shutter?
            self.set_param(pv.PARAM_CLEAR_MODE, pv.CLEAR_PRE_EXPOSURE)

        # set the exposure resolution. (choices are us, ms or s) => ms is best
        # for life imaging (us allows up to 71min)
        self.set_param(pv.PARAM_EXP_RES_INDEX, pv.EXP_RES_ONE_MILLISEC)

    # low level methods, wrapper to the actual SDK functions

    def Reinitialize(self):
        """
        Waits for the camera to reappear and reinitialise it. Typically
        useful in case the user switched off/on the camera.
        """
        # stop trying to read the temperature while we reinitialize
        if self._temp_timer is not None:
            self._temp_timer.cancel()
            self._temp_timer = None

        try:
            self.pvcam.pl_cam_close(self._handle)
        except PVCamError:
            pass
        self._handle = None

        # PVCam only update the camera list after uninit()/init()
        while True:
            self._logger.info("Waiting for the camera to reappear")
            self.pvcam.reinit()
            try:
                self._handle = self.cam_open(self._devname, pv.OPEN_EXCLUSIVE)
                break  # succeeded!
            except PVCamError:
                time.sleep(1)

        # reinitialise the sdk
        self._logger.info("Trying to reinitialise the camera %s...", self._devname)
        try:
            self.pvcam.pl_cam_get_diags(self._handle)
        except PVCamError:
            self._logger.info("Reinitialisation failed")
            raise

        self._logger.info("Reinitialisation successful")

        # put back the settings
        self._prev_settings = [None, None, None, None, None]
        self._setStaticSettings()
        
        # self.setTargetTemperature(self.targetTemperature.value)
        # self._temp_timer = util.RepeatingTimer(10, self.updateTemperatureVA,
        #                                  "PVCam temperature update")
        # self._temp_timer.start()

    def cam_get_name(self, num):
        """
        return the name, from the device number
        num (int >= 0): camera number
        return (string): name
        """
        assert (num >= 0)
        cam_name = ct.create_string_buffer(pv.CAM_NAME_LEN)
        self.pvcam.pl_cam_get_name(num, cam_name)
        return cam_name.value

    def cam_open(self, name, mode):
        """
        Reserve and initializes the camera hardware
        name (string): camera name
        mode (int): open mode
        returns (int): handle
        """
        handle = ct.c_int16()
        self.pvcam.pl_cam_open(name, ct.byref(handle), mode)
        return handle

    pv_type_to_ctype = {
        pv.TYPE_INT8: ct.c_int8,
        pv.TYPE_INT16: ct.c_int16,
        pv.TYPE_INT32: ct.c_int32,
        pv.TYPE_UNS8: ct.c_uint8,
        pv.TYPE_UNS16: ct.c_uint16,
        pv.TYPE_UNS32: ct.c_uint32,
        pv.TYPE_UNS64: ct.c_uint64,
        pv.TYPE_FLT64: ct.c_double,  # hopefully true on all platforms?
        pv.TYPE_BOOLEAN: ct.c_byte,
        pv.TYPE_ENUM: ct.c_uint32,
    }

    def get_param(self, param, value=pv.ATTR_CURRENT):
        """
        Read the current (or other) value of a parameter.
        Note: for the enumerated parameters, this it the actual value, not the
        index.
        param (int): parameter ID (cf pv.PARAM_*)
        value (int from pv.ATTR_*): which value to read (current, default, min, max, increment)
        return (value): the value of the parameter, whose type depend on the parameter
        """
        assert (value in (pv.ATTR_DEFAULT, pv.ATTR_CURRENT, pv.ATTR_MIN,
                          pv.ATTR_MAX, pv.ATTR_INCREMENT))

        # find out the type of the parameter
        tp = ct.c_uint16()
        self.pvcam.pl_get_param(self._handle, param, pv.ATTR_TYPE, ct.byref(tp))
        if tp.value == pv.TYPE_CHAR_PTR:
            # a string => need to find out the length
            count = ct.c_uint32()
            self.pvcam.pl_get_param(self._handle, param, pv.ATTR_COUNT, ct.byref(count))
            content = ct.create_string_buffer(count.value)
        elif tp.value in self.pv_type_to_ctype:
            # print 'Why?: ', tp.value
            content = self.pv_type_to_ctype[tp.value]()
        elif tp.value in (pv.TYPE_VOID_PTR, pv.TYPE_VOID_PTR_PTR):
            raise ValueError("Cannot handle arguments of type pointer")
        else:
            raise NotImplementedError("Argument of unknown type %d" % tp.value)

        # read the parameter
        self.pvcam.pl_get_param(self._handle, param, value, ct.byref(content))
        return content.value

    def get_param_access(self, param):
        """
        gives the access rights for a given parameter.
        param (int): parameter ID (cf pv.PARAM_*)
        returns (int): value as in pv.ACC_*
        """
        rights = ct.c_uint16()
        self.pvcam.pl_get_param(self._handle, param, pv.ATTR_ACCESS, ct.byref(rights))
        return rights.value

    def set_param(self, param, value):
        """
        Write the current value of a parameter.
        Note: for the enumerated parameter, this is the actual value to set, not
        the index.
        param (int): parameter ID (cf pv.PARAM_*)
        value (should be of the right type): value to write
        Warning: it seems to not always complain if the value written is incorrect,
        just using default instead.
        """
        # find out the type of the parameter
        tp = ct.c_uint16()
        self.pvcam.pl_get_param(self._handle, param, pv.ATTR_TYPE, ct.byref(tp))
        if tp.value == pv.TYPE_CHAR_PTR:
            content = str(value)
        elif tp.value in self.pv_type_to_ctype:
            # print tp.value
            content = self.pv_type_to_ctype[tp.value](value)
        elif tp.value in (pv.TYPE_VOID_PTR, pv.TYPE_VOID_PTR_PTR):
            raise ValueError("Cannot handle arguments of type pointer")
        else:
            raise NotImplementedError("Argument of unknown type %d" % tp.value)

        self.pvcam.pl_set_param(self._handle, param, ct.byref(content))

    def get_enum_available(self, param):
        """
        Get all the available values for a given enumerated parameter.
        param (int): parameter ID (cf pv.PARAM_*), it must be an enumerated one
        return (dict (int -> string)): value to description
        """
        count = ct.c_uint32()
        self.pvcam.pl_get_param(self._handle, param, pv.ATTR_COUNT, ct.byref(count))

        ret = {}  # int -> str
        for i in range(count.value):
            length = ct.c_uint32()
            content = ct.c_uint32()
            self.pvcam.pl_enum_str_length(self._handle, param, i, ct.byref(length))
            desc = ct.create_string_buffer(length.value)
            self.pvcam.pl_get_enum_param(self._handle, param, i, ct.byref(content),
                                         desc, length)
            ret[content.value] = desc.value
        return ret

    def exp_check_status(self):
        """
        Checks the status of the current exposure (acquisition)
        returns (int): status as in pv.* (cf documentation)
        """
        status = ct.c_int16()
        byte_cnt = ct.c_uint32()  # number of bytes already acquired: unused
        self.pvcam.pl_exp_check_status(self._handle, ct.byref(status), ct.byref(byte_cnt))
        return status.value

    @staticmethod
    def _int2version(raw):
        """
        Convert a raw value into version, according to the pvcam convention
        raw (int)
        returns (string)
        """
        ver = []
        ver.insert(0, raw & 0x0f)  # lowest 4 bits = trivial version
        raw >>= 4
        ver.insert(0, raw & 0x0f)  # next 4 bits = minor version
        raw >>= 4
        ver.insert(0, raw & 0xff)  # highest 8 bits = major version
        return '.'.join(str(x) for x in ver)

    def get_sw_version(self):
        """
        returns a simplified software version information
        or None if unknown
        """
        try:
            ddi_ver = ct.c_uint16()
            self.pvcam.pl_ddi_get_ver(ct.byref(ddi_ver))
            interface = self._int2version(ddi_ver.value)
        except PVCamError:
            interface = "unknown"

        try:
            pv_ver = ct.c_uint16()
            self.pvcam.pl_pvcam_get_ver(ct.byref(pv_ver))
            sdk = self._int2version(pv_ver.value)
        except PVCamError:
            sdk = "unknown"

        try:
            driver = self._int2version(self.get_param(pv.PARAM_DD_VERSION))
        except PVCamError:
            driver = "unknown"

        return "driver: %s, interface: %s, SDK: %s" % (driver, interface, sdk)

    def get_hw_version(self):
        """
        returns a simplified hardware version information
        """
        versions = {pv.PARAM_CAM_FW_VERSION: "firmware",
                    # Fails on PI pvcam (although PARAM_DD_VERSION manages to
                    # read the firmware version inside the kernel)
                    pv.PARAM_PCI_FW_VERSION: "firmware board",
                    pv.PARAM_CAM_FW_FULL_VERSION: "firmware (full)",
                    pv.PARAM_CAMERA_TYPE: "camera type",
                    }
        ret = ""
        for pid, name in list(versions.items()):
            try:
                value = self.get_param(pid)
                ret += "%s: %s " % (name, value)
            except PVCamError:
                #                self._logger.exception("param %x cannot be accessed", pid)
                pass  # skip

        # TODO: if we really want, we can try to look at the product name if it's
        # USB: from the name, find in in /dev/ -> read major/minor
        # -> /sys/dev/char/$major:$minor/device
        # -> read symlink canonically, remove last directory
        # -> read "product" file

        if ret == "":
            ret = "unknown"
        return ret

    def get_model(self):
        """
        returns (string): name of the camara
        """
        model_name = "Princeton Instruments camera"

        try:
            model_name += " with CCD '%s'" % self.get_param(pv.PARAM_CHIP_NAME)
        except PVCamError:
            pass  # unknown

        try:
            model_name += " (s/n: %s)" % self.get_param(pv.PARAM_SERIAL_NUM)
        except PVCamError:
            pass  # unknown

        return model_name

    def get_sensor_size(self):
        """
        return 2-tuple (int, int): width, height of the detector in pixel
        """
        width = self.get_param(pv.PARAM_SER_SIZE, pv.ATTR_DEFAULT)
        height = self.get_param(pv.PARAM_PAR_SIZE, pv.ATTR_DEFAULT)
        return width, height

    def get_min_resolution(self):
        """
        return 2-tuple (int, int): width, height of the minimum possible resolution
        """
        width = self.get_param(pv.PARAM_SER_SIZE, pv.ATTR_MIN)
        height = self.get_param(pv.PARAM_PAR_SIZE, pv.ATTR_MIN)
        return width, height

    def get_pixel_size(self):
        """
        return 2-tuple float, float: width, height of one pixel in m
        """
        # values from the driver are in nm
        width = self.get_param(pv.PARAM_PIX_SER_DIST, pv.ATTR_DEFAULT) * 1e-9
        height = self.get_param(pv.PARAM_PIX_PAR_DIST, pv.ATTR_DEFAULT) * 1e-9
        return width, height

    def get_temp(self):
        """
        returns (float) the current temperature of the captor in C
        """
        # it's in 1/100 of C
        # with self._online_lock:
        temp = self.get_param(pv.PARAM_TEMP) / 100
        return temp

    def get_temp_range(self):
        mint = self.get_param(pv.PARAM_TEMP_SETPOINT, pv.ATTR_MIN) / 100
        maxt = self.get_param(pv.PARAM_TEMP_SETPOINT, pv.ATTR_MAX) / 100
        return mint, maxt

    # High level methods
    def set_temp_target(self, temp):
        """
        Change the targeted temperature of the CCD. The cooler the less dark noise.
        temp (-300 < float < 100): temperature in C, should be within the allowed range
        """
        assert ((-300 <= temp) and (temp <= 100))
        # TODO: doublebuff_focus.c example code has big warnings to not read/write
        # the temperature during image acquisition. We might want to avoid it as
        # well. (as soon as the READOUT_COMPLETE state is reached, it's fine again)

        # it's in 1/100 of C
        # TODO: use increment? => doesn't seem to matter
        self.set_param(pv.PARAM_TEMP_SETPOINT, int(round(temp * 100)))

        # Turn off the cooler if above room temperature
        try:
            # Note: doesn't seem to have any effect on the PIXIS
            if temp >= 20:
                self.set_param(pv.PARAM_HEAD_COOLING_CTRL, pv.HEAD_COOLING_CTRL_OFF)
                self.set_param(pv.PARAM_COOLING_FAN_CTRL, pv.COOLING_FAN_CTRL_OFF)
            else:
                self.set_param(pv.PARAM_HEAD_COOLING_CTRL, pv.HEAD_COOLING_CTRL_ON)
                self.set_param(pv.PARAM_COOLING_FAN_CTRL, pv.COOLING_FAN_CTRL_ON)
        except PVCamError:
            pass

        temp = self.get_param(pv.PARAM_TEMP_SETPOINT) / 100
        return float(temp)

    def _get_gains(self):
        """
        Find the gains supported by the device
        returns (dict of int -> float): index -> multiplier
        """
        # Gains are special: they do not use a enum type, just min/max
        ming = self.get_param(pv.PARAM_GAIN_INDEX, pv.ATTR_MIN)
        maxg = self.get_param(pv.PARAM_GAIN_INDEX, pv.ATTR_MAX)
        gains = {}
        for i in range(ming, maxg + 1):
            # seems to be correct for PIXIS and ST133
            gains[i] = 2 ** (i - 1)
        return gains

    def _set_gain(self, value):
        """
        VA setter for gain (just save)
        """
        self._gain = value
        return value

    def _get_readout_rates(self):
        """
        Find the readout rates supported by the device
        returns (dict int -> float): for each index: frequency in Hz
        Note: this is for the current output amplifier and bit depth
        """
        # It depends on the port (output amplifier), bit depth, which we
        # consider both fixed.
        # PARAM_PIX_TIME (ns): the time per pixel
        # PARAM_SPDTAB_INDEX: the speed index
        # The only way to find out the rate of a speed, is to set the speed, and
        # see the new time per pixel.
        # Note: setting the spdtab idx resets the gain

        mins = self.get_param(pv.PARAM_SPDTAB_INDEX, pv.ATTR_MIN)
        maxs = self.get_param(pv.PARAM_SPDTAB_INDEX, pv.ATTR_MAX)
        # save the current value
        current_spdtab = self.get_param(pv.PARAM_SPDTAB_INDEX)
        current_gain = self.get_param(pv.PARAM_GAIN_INDEX)

        rates = {}
        for i in range(mins, maxs + 1):
            # Try with this given speed tab
            self.set_param(pv.PARAM_SPDTAB_INDEX, i)
            pixel_time = self.get_param(pv.PARAM_PIX_TIME)  # ns
            if pixel_time == 0:
                self._logger.warning("Camera reporting pixel readout time of 0 ns!")
                pixel_time = 1
            rates[i] = 1 / (pixel_time * 1e-9)

        # restore the current values
        self.set_param(pv.PARAM_SPDTAB_INDEX, current_spdtab)
        self.set_param(pv.PARAM_GAIN_INDEX, current_gain)
        return rates

    def _set_readout_rate(self, value):
        """
        VA setter for readout rate (just save)
        """
        self._readout_rate = value
        return value

    def _get_max_bin(self):
        """
        return the maximum binning in both directions
        returns (list of int): maximum binning in height, width
        """
        chip = self.get_param(pv.PARAM_CHIP_NAME)
        # FIXME: detect more generally if the detector supports binning or not?
        if "InGaAs" in chip:
            # InGaAs detectors don't support binning (written in the
            # specification). In practice, it stops sending images if binning > 1.
            return (1, 1)

        # other cameras seem to support up to the entire sensor resolution
        return self.get_sensor_size()

    def _set_binning(self, value):
        """
        Called when "binning" VA is modified. It also updates the resolution so
        that the AOI is approximately the same.
        value (int): how many pixels horizontally and vertically
         are combined to create "super pixels"
        """
        value = self._transposeSizeFromUser(value)
        prev_binning = self._binning
        self._binning = value

        # adapt resolution so that the AOI stays the same
        change = (prev_binning[0] / self._binning[0],
                  prev_binning[1] / self._binning[1])
        old_resolution = self._transposeSizeFromUser(self.resolution.value)
        new_resolution = (int(round(old_resolution[0] * change[0])),
                          int(round(old_resolution[1] * change[1])))

        self.resolution.value = self._transposeSizeToUser(new_resolution)  # will automatically call _storeSize
        return self._transposeSizeToUser(value)

    def _storeSize(self, size):
        """
        Check the size is correct (it should) and store it ready for SetImage
        size (2-tuple int): Width and height of the image. It will be centred
         on the captor. It depends on the binning, so the same region has a size
         twice smaller if the binning is 2 instead of 1. It must be a allowed
         resolution.
        """
        full_res = self._shape[:2]
        resolution = (int(full_res[0] // self._binning[0]),
                      int(full_res[1] // self._binning[1]))
        assert ((1 <= size[0]) and (size[0] <= resolution[0]) and
                (1 <= size[1]) and (size[1] <= resolution[1]))

        # Region of interest
        # center the image
        lt = ((resolution[0] - size[0]) // 2,
              (resolution[1] - size[1]) // 2)

        # the rectangle is defined in normal pixels (not super-pixels) from (0,0)
        self._image_rect = (lt[0] * self._binning[0], (lt[0] + size[0]) * self._binning[0] - 1,
                            lt[1] * self._binning[1], (lt[1] + size[1]) * self._binning[1] - 1)

    def _setResolution(self, value):
        # value = self._transposeSizeFromUser(value)
        new_res = self.resolutionFitter(value)
        self._storeSize(new_res)
        # return self._transposeSizeToUser(new_res)
        return new_res

    def resolutionFitter(self, size_req):
        """
        Finds a resolution allowed by the camera which fits best the requested
          resolution.
        size_req (2-tuple of int): resolution requested
        returns (2-tuple of int): resolution which fits the camera. It is equal
         or bigger than the requested resolution
        """
        # find maximum resolution (with binning)
        resolution = self._shape[:2]
        max_size = (int(resolution[0] // self._binning[0]),
                    int(resolution[1] // self._binning[1]))
        min_size = (int(math.ceil(self._min_res[0] / self._binning[0])),
                    int(math.ceil(self._min_res[1] / self._binning[1])))

        # smaller than the whole sensor
        size = (min(size_req[0], max_size[0]), min(size_req[1], max_size[1]))

        # bigger than the minimum
        size = (max(min_size[0], size[0]), max(min_size[0], size[1]))

        return size

    # def _setexposureTime(self, value):
    #     """
    #     Set the exposure time. It's automatically adapted to a working one.
    #     exp (0<float): exposure time in seconds
    #     returns the new exposure time
    #     """
    #     assert (0 < value)
    # 
    #     # The checks done in the VA should be enough
    #     # we cache it until just before the next acquisition
    #     self.exposure = value
    #     return self.exposure

    # def _setShutterPeriod(self, period):
    #     self._shutter_period = period
    #     return period

    def _need_update_settings(self):
        """
        returns (boolean): True if _update_settings() needs to be called
        """
        new_image_settings = self._binning + self._image_rect
        new_settings = [new_image_settings, self._exposure_time,
                        self._readout_rate, self._gain, self._shutter_period]
        return new_settings != self._prev_settings

    def _update_settings(self):
        """
        Commits the settings to the camera. Only the settings which have been
        modified are updated.
        Note: acquisition_lock must be taken, and acquisition must _not_ going on.
        returns (exposure, region, size):
                exposure: (float) exposure time in second
                region (pv.rgn_type): the region structure that can be used to set up the acquisition
                size (2-tuple of int): the size of the data array that will get acquired
        """
        (prev_image_settings, prev_exp_time,
         prev_readout_rate, prev_gain, prev_shut) = self._prev_settings

        if prev_readout_rate != self._readout_rate:
            self._logger.debug("Updating readout rate settings to %f Hz", self._readout_rate)
            i = index_closest(self._readout_rate, self._readout_rates)
            self.set_param(pv.PARAM_SPDTAB_INDEX, i)

            # self._metadata[MD_READOUT_TIME] = 1.0 / self._readout_rate  # s
            # rate might affect the BPP (although on the PIXIS, it's always 16)
            # self._metadata[MD_BPP] = self.get_param(pv.PARAM_BIT_DEPTH)

            # If readout rate is changed, gain is reset => force update
            prev_gain = None

        if prev_gain != self._gain:
            self._logger.debug("Updating gain to %f", self._gain)
            i = index_closest(self._gain, self._gains)
            self.set_param(pv.PARAM_GAIN_INDEX, i)
            # self._metadata[MD_GAIN] = self._gain

        # prepare image (region)
        region = pv.rgn_type()
        # region is 0 indexed
        region.s1, region.s2, region.p1, region.p2 = self._image_rect
        region.sbin, region.pbin = self._binning
        # self._metadata[MD_BINNING] = self._binning  # self._transposeSizeToUser(self._binning)
        new_image_settings = self._binning + self._image_rect
        # size = ((self._image_rect[1] - self._image_rect[0] + 1) // self._binning[0],
        #         (self._image_rect[3] - self._image_rect[2] + 1) // self._binning[1],
        #         self._number_frames)
        size = (self._number_frames,
                (self._image_rect[3] - self._image_rect[2] + 1) // self._binning[1],
                (self._image_rect[1] - self._image_rect[0] + 1) // self._binning[0]
                )

        # nothing special for the exposure time
        # self._metadata[MD_EXP_TIME] = self._exposure_time

        # Activate shutter closure whenever needed:
        # Shutter closes between exposures iif:
        # * period between exposures is long enough (>0.1s): to ensure we don't burn the mechanism
        # * readout time > exposure time/100 (when risk of smearing is possible)
        readout_time = np.prod(size) / self._readout_rate  # s
        tot_time = readout_time + self._exposure_time  # reality will be slightly longer
        self._logger.debug("exposure = %f s, readout = %f s", readout_time, self._exposure_time)
        try:
            if tot_time < self._shutter_period:
                self._logger.info("Disabling shutter because it would go at %g Hz",
                                  1 / tot_time)
                self.set_param(pv.PARAM_SHTR_OPEN_MODE, pv.OPEN_PRE_SEQUENCE)
            elif readout_time < (self._exposure_time / 100):
                self._logger.info("Disabling shutter because readout is %g times "
                                  "smaller than exposure",
                                  self._exposure_time / readout_time)
                self.set_param(pv.PARAM_SHTR_OPEN_MODE, pv.OPEN_PRE_SEQUENCE)
            elif self.get_param(pv.PARAM_SHTR_OPEN_MODE) != 0:
                self.set_param(pv.PARAM_SHTR_OPEN_MODE, pv.OPEN_PRE_EXPOSURE)
                self._logger.info("Shutter activated")
            else:
                self._logger.info("Shutter closed")
        except PVCamError:
            self._logger.debug("Failed to change shutter mode")

        self._prev_settings = [new_image_settings, self._exposure_time,
                               self._readout_rate, self._gain, self._shutter_period]

        return self._exposure_time, region, size

    def _allocate_buffer(self, length):
        """
        length (int): number of bytes requested by pl_exp_setup
        returns a cbuffer of the right type for an image
        """
        cbuffer = (ct.c_uint16 * (self._number_frames * length // 2))()  # empty array
        return cbuffer
    
    @staticmethod
    def _buffer_as_array(cbuffer, size):
        """
        Converts the buffer allocated for the image as an ndarray. zero-copy
        size (2-tuple of int): width, height
        return an ndarray
        """
        p = ct.cast(cbuffer, ct.POINTER(ct.c_uint16))
        # dataarray = np.ctypeslib.as_array(p, (size[2], size[1], size[0]))  # np shape is H, W
        dataarray = np.ctypeslib.as_array(p, size)  # np shape is H, W
        return dataarray  #

    # def start_flow(self, callback):
    #     """
    #     Set up the camera and acquireOne a flow of images at the best quality for the given
    #       parameters. Should not be called if already a flow is being acquired.
    #     callback (callable (DataArray) no return):
    #      function called for each image acquired
    #     """
    #     # if there is a very quick unsubscribe(), subscribe(), the previous
    #     # thread might still be running
    #     self.wait_stopped_flow() # no-op if the thread is not running
    #     self.acquisition_lock.acquire()
    #
    #     # Set up thread
    #     self.acquire_thread = threading.Thread(target=self._acquire_thread_run,
    #             name="PVCam acquire flow thread",
    #             args=(callback,))
    #     self.acquire_thread.start()

    def _init_seq(self):
        """Initialise sequence parameters"""

        exposure, region, size = self._update_settings()
        self.pvcam.pl_exp_init_seq()
        blength = ct.c_uint32()
        exp_ms = int(math.ceil(exposure * 1e3))  # ms
        # 1 image, with 1 region
        self.pvcam.pl_exp_setup_seq(self._handle, self._number_frames, 1, ct.byref(region),
                                    pv.TIMED_MODE, exp_ms, ct.byref(blength))
        self._logger.debug("acquisition setup report buffer size of %d", blength.value)
        cbuffer = self._allocate_buffer(blength.value)  # TODO shall allocate a new buffer every time?
        assert (blength.value / 2) >= (np.prod(size))

        readout_sw = np.prod(size) * 1.0 / self._readout_rate  # s
        # tends to be very slightly bigger:
        readout = self.get_param(pv.PARAM_READOUT_TIME) * 1e-3  # s
        self._logger.debug("exposure of %g s, readout %g s (expected %g s)", exp_ms * 1e-3, readout, readout_sw)
        duration = exposure + readout  # seems it actually takes +40ms
        return exposure, region, size, duration, cbuffer

    # def _acquire_thread_run(self, callback):
    #     """
    #     The core of the acquisition thread. Runs until acquire_must_stop is set.
    #     """
    #     need_init = True
    #     retries = 0
    #     cbuffer = None
    #     expected_end = 0
    #     readout = 0  # s
    #     try:
    #         while not self.acquire_must_stop.is_set():
    #             # need to stop acquisition to update settings
    #             if need_init or self._need_update_settings():
    #                 if cbuffer:
    #                     # finish the seq if it was started
    #                     self.pvcam.pl_exp_finish_seq(self._handle, cbuffer, None)
    #                     self.pvcam.pl_exp_uninit_seq()
    #
    #                 # With circular buffer, we could go about up to 10% faster, but
    #                 # everything is more complex (eg: odd buffer size will block the
    #                 # PIXIS), and not all hardware supports it. It would allow
    #                 # to do memory allocation during the acquisition, but would
    #                 # require a memcpy afterwards. So we keep it simple.
    #
    #                 exposure, region, size, duration, cbuffer = self._init_seq()
    #                 need_init = False
    #
    #             # Acquire the image
    #             # Note: might be unlocked slightly too early in case of must_stop,
    #             # but should be very rare and not too much of a problem hopefully.
    #             with self._online_lock:
    #                 self._start_acquisition(cbuffer)
    #                 start = time.time()
    #                 metadata = dict(self._metadata) # duplicate
    #                 metadata[MD_ACQ_DATE] = start
    #                 expected_end = start + duration
    #                 timeout = expected_end + 1
    #                 array = self._buffer_as_array(cbuffer, size, metadata)
    #
    #                 # wait a bounded time until the image is acquired
    #                 try:
    #                     # warning: in seq mode, it will only report once that status is done,
    #                     # and then automatically go to acquisition again
    #                     status = self.exp_check_status()
    #                     while status in STATUS_IN_PROGRESS:
    #                         now = time.time()
    #                         if now > timeout:
    #                             raise IOError("Timeout after %g s" % (now - start))
    #                         # check if we should stop (sleeping less and less)
    #                         left = expected_end - now
    #                         if self.acquire_must_stop.wait(max(0.01, left / 2)):
    #                             raise CancelledError()
    #                         status = self.exp_check_status()
    #
    #                     if status != pv.READOUT_COMPLETE:
    #                         raise IOError("Acquisition status is unexpected %d" % status)
    #                 except (IOError, PVCamError):
    #                     self.pvcam.pl_exp_abort(self._handle, pv.CCS_NO_CHANGE)
    #                     if retries > 5:
    #                         self._logger.error("Too many failures to acquire an image")
    #                         raise
    #
    #                     self._logger.exception("trying again to acquire image after error")
    #                     try:
    #                         self.pvcam.pl_exp_abort(self._handle, pv.CCS_HALT_CLOSE_SHTR)
    #                     except PVCamError:
    #                         pass
    #                     self._online_lock.release()
    #
    #                     self.pvcam.pl_exp_finish_seq(self._handle, cbuffer, None)
    #                     self.pvcam.pl_exp_uninit_seq()
    #
    #                     # Always assume the "worse": the camera has been turned off
    #                     self.Reinitialize() #returns only once the camera is working again
    #                     self._online_lock.acquire()
    #
    #                     retries += 1
    #                     cbuffer = None
    #                     need_init = True
    #                     continue
    #
    #             retries = 0
    #             self._logger.debug("image acquired successfully after %g s", time.time() - start)
    #             callback(self._transposeDAToUser(array))
    #
    #             # force the GC to non-used buffers, for some reason, without this
    #             # the GC runs only after we've managed to fill up the memory
    #             gc.collect()
    #     except CancelledError:
    #         # received a must-stop event
    #         pass
    #     except Exception:
    #         self._logger.exception("Unexpected failure during image acquisition")
    #     else:
    #         # we know it finished fine, so stop imediately
    #         # (also stop the pvcam background thread in _seq acquisition)
    #         self.pvcam.pl_exp_abort(self._handle, pv.CCS_HALT_CLOSE_SHTR)
    #     finally:
    #         # ending cleanly
    #
    #         # if end is soon, just wait for it (because the camera hates
    #         # being aborted during the end of acquisition (ie, during readout?)
    #         left = expected_end - time.time()
    #         # proportional to readout
    #         margin = max(readout * 2, 2) # at least 2s
    #         while left < margin and left > -1: # between margin s ahead up to 1 s late
    #             if not self.exp_check_status() in STATUS_IN_PROGRESS:
    #                 self._logger.debug("not aborting acquisition as it's already finished")
    #                 break
    #             time.sleep(0.01)
    #             left = expected_end - time.time()
    #         else:
    #             try:
    #                 if self.exp_check_status() in STATUS_IN_PROGRESS:
    #                     self._logger.debug("aborting acquisition, left = %g s", left)
    #                     self.pvcam.pl_exp_abort(self._handle, pv.CCS_HALT_CLOSE_SHTR)
    #             except PVCamError:
    #                 self._logger.exception("Failed to abort acquisition")
    #                 pass # status reported an error
    #
    #         # only required with multiple images, but just in case, we do it
    #         try:
    #             if cbuffer:
    #                 self.pvcam.pl_exp_finish_seq(self._handle, cbuffer, None)
    #         except PVCamError:
    #             self._logger.exception("Failed to finish the acquisition properly")
    #
    #         try:
    #             if cbuffer:
    #                 self.pvcam.pl_exp_uninit_seq()
    #         except PVCamError:
    #             self._logger.exception("Failed to finish the acquisition properly")
    #
    #         self.acquisition_lock.release()
    #         self._logger.debug("Acquisition thread closed")
    #         self.acquire_must_stop.clear()

    def capture(self):
        """Modified from odemis, but removing the locking"""
        exposure, region, size, duration, cbuffer = self._init_seq()
        self.pvcam.pl_exp_start_seq(self._handle, cbuffer)
        start = time.time()
        # metadata = dict(self._metadata)  # duplicate
        # metadata[MD_ACQ_DATE] = start
        expected_end = start + duration
        timeout = expected_end + 1

        # wait a bounded time until the image is acquired
        try:
            # warning: in seq mode, it will only report once that status is done,
            # and then automatically go to acquisition again
            status = self.exp_check_status()
            while status in STATUS_IN_PROGRESS:
                now = time.time()
                if now > timeout:
                    raise IOError("Timeout after %g s" % (now - start))
                # check if we should stop (sleeping less and less)
                left = expected_end - now
                if self.acquire_must_stop.wait(max(0.01, left / 2)):
                    raise CancelledError()
                status = self.exp_check_status()

            if status != pv.READOUT_COMPLETE:
                raise IOError("Acquisition status is unexpected %d" % status)
        except (IOError, PVCamError):
            try:
                self.pvcam.pl_exp_abort(self._handle, pv.CCS_HALT_CLOSE_SHTR)
            except PVCamError:
                self._logger.warn("Failed aborting")

        data_array = self._buffer_as_array(cbuffer, size)

        try:
            if cbuffer:
                self.pvcam.pl_exp_finish_seq(self._handle, cbuffer, None)
        except PVCamError:
            self._logger.exception("Failed to finish the acquisition properly")

        try:
            if cbuffer:
                self.pvcam.pl_exp_uninit_seq()
        except PVCamError:
            self._logger.exception("Failed to finish the acquisition properly")

        self.current_image = data_array

        return data_array

    def dark_exposure(self):
        _current_value = self.get_param(pv.PARAM_SHTR_OPEN_MODE)
        self.set_param(pv.PARAM_SHTR_OPEN_MODE, pv.OPEN_NEVER)
        array = self.capture()
        self.background = array
        self.set_param(pv.PARAM_SHTR_OPEN_MODE, _current_value)
        return array

    # def _start_acquisition(self, cbuf):
    #     """
    #     Triggers the start of the acquisition on the camera. If the DataFlow
    #      is synchronized, wait for the Event to be triggered.
    #     cbuf (ctype): buffer to contain the data
    #     raises CancelledError if the acquisition must stop
    #     """
    #     assert cbuf
    #
    #     # catch up late events if we missed the start
    #     if self._late_events:
    #         event_time = self._late_events.pop()
    #         self._logger.warning("starting acquisition late by %g s", time.time() - event_time)
    #         self.pvcam.pl_exp_start_seq(self._handle, cbuf)
    #         return
    #
    #     self._cbuffer = cbuf
    #     try:
    #         # wait until onEvent was called (it will directly start acquisition)
    #         # or must stop
    #         while not self.acquire_must_stop.is_set():
    #             if not self.data._sync_event: # not synchronized (anymore)?
    #                 self._logger.debug("starting acquisition")
    #                 self.pvcam.pl_exp_start_seq(self._handle, cbuf)
    #                 return
    #             # doesn't need to be very frequent, just not too long to delay
    #             # cancelling the acquisition, and to check for the event frequently
    #             # enough
    #             if self._got_event.wait(0.01):
    #                 self._got_event.clear()
    #                 return
    #     finally:
    #         self._cbuffer = None
    #
    #     raise CancelledError()

    # @oneway
    # def onEvent(self):
    #     """
    #     Called by the Event when it is triggered
    #     """
    #     cbuf = self._cbuffer
    #     # FIXME: there is a small chance for race conditions:
    #     # (onEvent) cbuf is None
    #     # (start acq) no late_events
    #     # (start acq) set cbuf
    #     # (start acq) wait
    #     # (onEvent) add late events & return
    #     # => need lock (or something else?)
    #     if not cbuf:
    #         if self.acquire_thread and self.acquire_thread.isAlive():
    #             self._logger.warning("Received synchronization event but acquisition not ready")
    #             # queue the events, it's bad but less bad than skipping it
    #             self._late_events.append(time.time())
    #         return
    #
    #     self._logger.debug("starting sync acquisition")
    #     self.pvcam.pl_exp_start_seq(self._handle, cbuf)
    #     self._got_event.set() # let the acquisition thread know it's starting
    #
    # def req_stop_flow(self):
    #     """
    #     Cancel the acquisition of a flow of images: there will not be any notify() after this function
    #     Note: the thread should be already running
    #     Note: the thread might still be running for a little while after!
    #     """
    #     assert not self.acquire_must_stop.is_set()
    #     self.acquire_must_stop.set()
    #
    # def wait_stopped_flow(self):
    #     """
    #     Waits until the end acquisition of a flow of images. Calling from the
    #      acquisition callback is not permitted (it would cause a dead-lock).
    #     """
    #     if not self.acquire_thread: # no thread ever created
    #         return
    #
    #     # "if" is to not wait if it's already finished
    #     if self.acquire_must_stop.is_set():
    #         self.acquire_thread.join(20) # 20s timeout for safety
    #         if self.acquire_thread.isAlive():
    #             raise OSError("Failed to stop the acquisition thread")
    #         # ensure it's not set, even if the thread died prematurately
    #         self.acquire_must_stop.clear()

    @staticmethod
    def scan():
        """
        List all the available cameras.
        Note: it's not recommended to call this method when cameras are being used
        return (list of 2-tuple: name (strin), device number (int))
        """
        pvcam = PVCamDLL()
        num_cam = ct.c_short()
        pvcam.pl_cam_get_total(ct.byref(num_cam))
        print("Found %d devices." % num_cam.value)

        cameras = []
        for i in range(num_cam.value):
            cam_name = ct.create_string_buffer(pv.CAM_NAME_LEN)
            try:
                pvcam.pl_cam_get_name(i, cam_name)
            except PVCamError:
                print("Couldn't access camera %d" % i)

            # TODO: append the resolution to the name of the camera?
            cameras.append((cam_name.value, {"device": i}))

        return cameras


class Pvcam(CameraRoiScale, PvcamSdk):
    metadata_property_names = ('exposure', 'binning', 'roi')

    def __init__(self, device, **kwargs):
        # super(Pvcam, self).__init__(device, logger=self._logger)
        CameraRoiScale.__init__(self)
        PvcamSdk.__init__(self, device, logger=self._logger)
        self.background = None
        self.backgrounded = False

    def raw_snapshot(self):
        """
        If only one frame, returns a 2D array. If multiple frames, returns a 3D array, where the first dimension is
        frame number
        :return: ndarray
        """
        array = self.capture()
        if array.shape[0] == 1:
            array = array[0]
        return True, array

    def filter_function(self, frame):
        if self.backgrounded:
            return np.asarray(frame, float) - np.asarray(self.background, float)
        else:
            return frame

    def get_camera_parameter(self, parameter_name):
        return self.get_param(getattr(pv, parameter_name))

    def set_camera_parameter(self, parameter_name, parameter_value):
        try:
            self.set_param(getattr(pv, parameter_name), getattr(pv, parameter_value))
        except Exception as e:
            self._logger.warn('paramter ' +parameter_name+' could not be set with the value '+parameter_value+
                     ' due to error '+str(e))

    def get_control_widget(self):
        return pvcamUI(self)

    def get_preview_widget(self):
        self._logger.debug('Getting preview widget')
        if self._preview_widgets is None:
            self._preview_widgets = WeakSet()
        new_widget = DisplayWidgetRoiScale()
        self._preview_widgets.add(new_widget)

        return new_widget

    @NotifiedProperty
    def roi(self):
        return self._image_rect

    @roi.setter
    def roi(self, value):
        self._image_rect = value

    @property
    def binning(self):
        return self._binning

    @binning.setter
    def binning(self, value):
        self._binning = value


class pvcamUI(QtWidgets.QWidget, UiTools):

    def __init__(self, camera):
        assert isinstance(camera, Pvcam), "instrument must be an camera"
        self._logger = create_logger("pvcam.GUI")

        super(pvcamUI, self).__init__()
        self.captureThread = None
        self.camera = camera
        self.DisplayWidget = None

        self._binning_changed = False
        self._prev_bin = camera.binning

        uic.loadUi((os.path.dirname(__file__) + '/camera.ui'), self)
        self._setup_signals()
        self.data_file = None
        self.save_all_parameters = False
        self.backgrounded = False

        self._func_dict = {}
        for param in self.camera.metadata_property_names:
            try:
                func = self.callback_to_update_prop(param)
                self._func_dict[param] = func
                register_for_property_changes(self.camera, param, self._func_dict[param])
            except AssertionError:
                self._logger.info("%s is not a property so cannot be monitored" % param)
        # register_for_property_changes(self.camera, "latest_raw_frame", self.update_image)

    def __del__(self):
        self._stopTemperatureThread = True
        if self.DisplayWidget is not None:
            self.DisplayWidget.hide()
            self.DisplayWidget.close()

    def _setup_signals(self):
        # self.comboBoxAcqMode.activated.connect(self.AcquisitionModeChanged)
        # self.comboBoxReadMode.activated.connect(self.ReadModeChanged)
        # self.comboBoxTrigMode.activated.connect(self.TrigChanged)
        # self.spinBoxNumFrames.valueChanged.connect(self.NumFramesChanged)
        # self.spinBoxNumFrames.setRange(1, 1000000)
        # self.spinBoxNumAccum.valueChanged.connect(self.NumAccumChanged)
        # self.spinBoxNumRows.valueChanged.connect(self.NumRowsChanged)
        # self.spinBoxCenterRow.valueChanged.connect(self.NumRowsChanged)
        self.checkBoxROI.stateChanged.connect(self.ROI)
        # self.checkBoxCrop.stateChanged.connect(self.IsolatedCrop)
        # self.checkBoxCooler.stateChanged.connect(self.Cooler)
        # # self.checkBoxAutoExp.stateChanged.connect(self.AutoExpose)
        # self.checkBoxEMMode.stateChanged.connect(self.OutputAmplifierChanged)
        # self.spinBoxEMGain.valueChanged.connect(self.EMGainChanged)
        self.lineEditExpT.editingFinished.connect(self.changed_exposure)
        # self.lineEditExpT.setValidator(QtGui.QDoubleValidator())
        self.pushButtonDiv5.clicked.connect(lambda: self.changed_exposure('/'))
        self.pushButtonTimes5.clicked.connect(lambda: self.changed_exposure('x'))
        self.spinBox_binx.valueChanged.connect(self.changed_binning)
        self.spinBox_biny.valueChanged.connect(self.changed_binning)

        self.pushButtonCapture.clicked.connect(self.Capture)
        self.pushButtonLive.clicked.connect(self.Live)
        self.pushButtonAbort.clicked.connect(self.Abort)
        self.save_pushButton.clicked.connect(self.Save)
        self.pushButtonTakeBG.clicked.connect(self.take_background)
        self.checkBoxRemoveBG.stateChanged.connect(self.remove_background)
        # self.referesh_groups_pushButton.clicked.connect(self.update_groups_box)

    def update_exposure(self, value):
        self.lineEditExpT.setText(str(value))

    def update_binning(self, value):
        self._binning_changed = True
        self.spinBox_binx.setValue(value[0])
        self.spinBox_biny.setValue(value[1])

    def callback_to_update_prop(self, propname):
        """Return a callback function that refreshes the named parameter."""

        def callback(value=None):
            # print 'Callback: ', propname
            getattr(self, 'update_' + propname)(value)

        return callback

    def changed_binning(self):
        if not self._binning_changed:
            self._binning_changed = True
            self._prev_bin = self.camera.binning
        xbin = self.spinBox_binx.value()
        ybin = self.spinBox_biny.value()
        self.camera.binning = (xbin, ybin)

    def changed_exposure(self, variable=None):
        if variable is None:
            exp_time = float(self.lineEditExpT.text())
        elif variable == 'x':
            exp_time = float(self.lineEditExpT.text()) * 5
        elif variable == '/':
            exp_time = float(self.lineEditExpT.text()) / 5
        else:
            raise ValueError("Unrecognised exposure time")
        self.camera.exposure = exp_time
        self.update_exposure(exp_time)

    def take_background(self):
        # self.camera.background = self.camera.dark_exposure()
        self.camera.dark_exposure()
        self.backgrounded = True
        self.checkBoxRemoveBG.setChecked(True)

    def remove_background(self):
        if self.checkBoxRemoveBG.isChecked():
            self.camera.backgrounded = True
        else:
            self.camera.backgrounded = False

    def Save(self):
        if self.data_file is None:
            self.data_file = df.current()
        data = self.camera.current_image

        if self.lineEdit_groupname.text():
            group = self.data_file.create_group(self.lineEdit_groupname.text())
        else:
            group = self.data_file

        if self.lineEdit_datasetname.text():
            dataset_name = self.lineEdit_datasetname.text()
        else:
            idx = 1
            while "pvcam%d" % idx in list(group.keys()):
                idx += 1
            dataset_name = "pvcam%d" % idx

        if self.backgrounded:
            self._logger.info("Saving backgrounded image. Remember to save the background separately")
            data = np.array(data, np.float)
            data -= self.camera.background

        try:
            data_set = group.create_dataset(name=dataset_name, data=data)
            if self.checkBox_attrs.isChecked():
                attrs = dict()
                for param in self.camera.metadata_property_names:
                    attrs[param] = getattr(self.camera, param)
                if self.description_plainTextEdit.toPlainText():
                    attrs['Description'] = self.description_plainTextEdit.toPlainText()
                df.attributes_from_dict(data_set, attrs)
        except Exception as e:
            self._logger.warn(e)

    def ROI(self):
        if self.checkBoxROI.isChecked():
            self.camera.roi = self.camera.gui_roi
        else:
            shape = self.camera._shape
            self.camera.roi = (0, shape[0] - 1, 0, shape[1] - 1)

    def Capture(self):
        self.camera.raw_image(update_latest_frame=True)

    def Live(self):
        self.camera.live_view = True

    def Abort(self):
        self.camera.live_view = False<|MERGE_RESOLUTION|>--- conflicted
+++ resolved
@@ -18,13 +18,10 @@
 """
 
 
-<<<<<<< HEAD
-
-=======
 from __future__ import division
 from __future__ import print_function
 from __future__ import absolute_import
->>>>>>> 0088bc2c
+
 
 from builtins import str
 from builtins import range
