# import nplab.utils.gui
from nplab.utils.gui import QtWidgets, QtCore, uic, QtGui
from nplab.instrument.camera import Camera, CameraParameter
from nplab.utils.notified_property import NotifiedProperty
from nplab.utils.thread_utils import background_action, locked_action
import nplab.datafile as df
from nplab.utils.array_with_attrs import ArrayWithAttrs
from nplab.utils.notified_property import register_for_property_changes

import os
import platform
import time
from ctypes import *
import numpy as np
import pyqtgraph
from pyqtgraph.graphicsItems.GradientEditorItem import Gradients
from nplab.ui.ui_tools import UiTools
import operator

class AndorCapabilities(Structure):
    _fields_ = [("ulSize", c_ulong),
                ("ulAcqModes", c_ulong),
                ("ulReadModes", c_ulong),
                ("ulTriggerModes", c_ulong),
                ("ulCameraType", c_ulong),
                ("ulPixelMode", c_ulong),
                ("ulSetFunctions", c_ulong),
                ("ulGetFunctions", c_ulong),
                ("ulFeatures", c_ulong),
                ("ulPCICard", c_ulong),
                ("ulEMGainCapability", c_ulong),
                ("ulFTReadModes", c_ulong)]


class AndorWarning(Warning):
    def __init__(self, code, msg, reply):
        super(AndorWarning, self).__init__()
        self.error_code = code
        self.error_name = ERROR_CODE[code]

        self.msg = msg
        self.reply = reply

    def __str__(self):
        return self.error_name + '\n Error sent: ' + self.msg + '\n Error reply: ' + self.reply


class AndorParameter(NotifiedProperty):
    """A quick way of creating a property that alters an Andor parameter.
    
    NB the property will be read immediately after it's written, to ensure
    that the value we send to any listening controls/indicators is correct
    (otherwise we'd send them the value that was requested, even if it was
    not valid).  This behaviour can be disabled by setting read_back to False
    in the constructor.
    """

    def __init__(self, parameter_name, doc=None, read_back=True):
        """Create a property that reads and writes the given parameter.
        
        This internally uses the `get_camera_parameter` and 
        `set_camera_parameter` methods, so make sure you override them.
        """
        if doc is None:
            doc = "Adjust the camera parameter '{0}'".format(parameter_name)
        super(AndorParameter, self).__init__(fget=self.fget,
                                             fset=self.fset,
                                             doc=doc,
                                             read_back=read_back)
        self.parameter_name = parameter_name

    def fget(self, obj):
        value = obj.GetParameter(self.parameter_name)
        if (type(value) == tuple) and (len(value) == 1):
            return value[0]
        else:
            return value

    def fset(self, obj, value):
        if type(value) != tuple:
            value = (value,)
        obj.SetParameter(self.parameter_name, value)


class AndorBase:
    """
    The self.parameters dictionary contains all the information necessary to deal with the camera parameters. Each
    entry in the dictionary corresponds to a specific parameter and allows you to specify the Get and/or Set command
    name and datatype (from the .dll).

    Most parameters are straightforward, since the Andor dll either has inputs (for setting parameters) or outputs
    (for getting parameters). So you can just intuitively call Andor.GetParameter(name) or Andor.SetParameter(name, value)
    with name and value provided by the user.
    Some parameters, like VSSpeed, HSSpeed..., require inputs to get outputs, so the user must say, e.g.,
        Andor.GetParameter('VSSpeed', 0)
    Which does not return the current VSSpeed, but the VSSpeed (in us) of the setting 0.
    """

    def __init__(self):
        if platform.system() == 'Windows':
            if platform.architecture()[0] == '32bit':
                self.dll = windll.LoadLibrary(os.path.dirname(__file__) + "\\atmcd32d")
            elif platform.architecture()[0] == '64bit':
                self.dll = CDLL(os.path.dirname(__file__) + "\\atmcd64d")
            else:
                raise Exception("Cannot detect Windows architecture")
        elif platform.system() == "Linux":
            dllname = "usr/local/lib/libandor.so"
            self.dll = cdll.LoadLibrary(dllname)
        else:
            raise Exception("Cannot detect operating system for Andor")
            #       self.channel = (0,)
        self.parameters = parameters
        self._parameters = dict()
        for key, value in parameters.items():
            if 'value' in value:
                self._parameters[key] = value['value']
            else:
                self._parameters[key] = None
        # , Inputs=(c_int, c_int,)
        self.Initialize()

    #        self.capabilities = {}
    #        for property_name in self.parameters:
    #            print property_name
    #            setattr(self, property_name, AndorParameter(property_name))

    def __del__(self):
        """
        If the camera is not a Newton, we start a thread that determines whether the camera is too cold for shutdown.
        This can be modified to include other cameras that are safe to shutdown when cold
        :return:
        """
        if self._parameters['Capabilities']['CameraType'] != 8:
            waitThread = WaitThread(self)
            waitThread.start()
            waitThread.wait()
        self._dllWrapper('ShutDown')
        libHandle = self.dll._handle
        if platform.system() == 'Windows':
            if platform.architecture()[0] == '32bit':
                windll.kernel32.FreeLibrary(libHandle)
            elif platform.architecture()[0] == '64bit':
                # Following http://stackoverflow.com/questions/19547084/can-i-explicitly-close-a-ctypes-cdll
                from ctypes import wintypes
                kernel32 = WinDLL('kernel32')
                kernel32.FreeLibrary.argtypes = [wintypes.HMODULE]
                kernel32.FreeLibrary(libHandle)
            else:
                raise Exception("Cannot detect Windows architecture")
        elif platform.system() == "Linux":
            cdll.LoadLibrary('libdl.so').dlclose(libHandle)
        del self.dll

    '''Base functions'''

    @locked_action
    def _dllWrapper(self, funcname, inputs=(), outputs=(), reverse=False):
        """Handler for all the .dll calls of the Andor

        Parameters
        ----------
        funcname    Name of the dll function to be called
        inputs      Inputs to be handed in to the dll function
        outputs     Outputs to be expected from the dll
        reverse     Whether to have the inputs first or the outputs first when calling the dll

        Returns
        -------

        """
        dll_input = ()
        if reverse:
            for output in outputs:
                dll_input += (byref(output),)
            for inpt in inputs:
                dll_input += (inpt['type'](inpt['value']),)
        else:
            for inpt in inputs:
                dll_input += (inpt['type'](inpt['value']),)
            for output in outputs:
                dll_input += (byref(output),)
        error = getattr(self.dll, funcname)(*dll_input)
        self._errorHandler(error, funcname, *(inputs + outputs))

        returnVals = ()
        for output in outputs:
            if hasattr(output, 'value'):
                returnVals += (output.value,)
            if isinstance(output, AndorCapabilities):
                dicc = {}
                for key, value in output._fields_:
                    dicc[key[2:]] = getattr(output, key)
                returnVals += (dicc,)
        if len(returnVals) == 1:
            return returnVals[0]
        else:
            return returnVals

    def _errorHandler(self, error, funcname='', *args):
        if '_logger' in self.__dict__:
            self._logger.debug("[%s]: %s %s" % (funcname, ERROR_CODE[error], str(args)))
        #        elif 'verbosity' in self.__dict__:
        #            if self.verbosity:
        #                self._logger.error("[%s]: %s" % (funcname, ERROR_CODE[error]))
        if funcname == 'GetTemperature':
            return
        if error != 20002:
            raise AndorWarning(error, funcname, ERROR_CODE[error])

    @background_action
    def _constantlyUpdateTemperature(self):
        self.aborted = False
        while not self.aborted:
            print self.GetParameter('CurrentTemperature')
            time.sleep(10)

    def SetParameter(self, param_loc, *inputs):
        """Parameter setter

        Using the information contained in the self.parameters dictionary, send a general parameter set command to the
        Andor. The command name, and number of inputs and their types are stored in the self.parameters

        Parameters
        ----------
        param_loc   dictionary key of self.parameters
        inputs      inputs required to set the particular parameter. Must be at least one

        Returns
        -------

        """
        if len(inputs) == 1 and type(inputs[0]) == tuple:
            if len(np.shape(inputs)) == 2:
                inputs = inputs[0]
            elif len(np.shape(inputs)) == 3:
                inputs = inputs[0][0]
        if 'Set' in self.parameters[param_loc]:
            func = self.parameters[param_loc]['Set']

            form_in = ()
            if 'Input_params' in func:
                for input_param in func['Input_params']:
                    form_in += ({'value': getattr(self, input_param[0]), 'type': input_param[1]},)
            for ii in range(len(inputs)):
                form_in += ({'value': inputs[ii], 'type': func['Inputs'][ii]},)
            self._dllWrapper(func['cmdName'], inputs=form_in)

            if len(inputs) == 1:
                self.parameters[param_loc]['value'] = inputs[0]
                self._parameters[param_loc] = inputs[0]
            else:
                self.parameters[param_loc]['value'] = inputs
                self._parameters[param_loc] = inputs

            if 'Finally' in self.parameters[param_loc]:
                self.GetParameter(self.parameters[param_loc]['Finally'])
                #       if 'GetAfterSet' in self.parameters[param_loc]:
                #          self.GetParameter(param_loc, *inputs)
        if 'Get' not in self.parameters[param_loc].keys():
            if len(inputs) == 1:
                setattr(self, '_' + param_loc, inputs[0])
            else:
                setattr(self, '_' + param_loc, inputs)
            self.parameters[param_loc]['value'] = getattr(self, '_' + param_loc)
            self._parameters[param_loc] = getattr(self, '_' + param_loc)

    def GetParameter(self, param_loc, *inputs):
        """Parameter getter

        Using the information contained in the self.parameters dictionary, send a general parameter get command to the
        Andor. The command name, and number of inputs and their types are stored in the self.parameters

        Parameters
        ----------
        param_loc   dictionary key of self.parameters
        inputs      optional inputs for getting the specific parameter

        Returns
        -------

        """
        if 'Get' in self.parameters[param_loc].keys():
            func = self.parameters[param_loc]['Get']

            form_out = ()
            if param_loc == 'Capabilities':
                form_out += (func['Outputs'][0],)
            else:
                for output in func['Outputs']:
                    form_out += (output(),)
            form_in = ()
            if 'Input_params' in func:
                for input_param in func['Input_params']:
                    form_in += ({'value': getattr(self, input_param[0]), 'type': input_param[1]},)
            for ii in range(len(inputs)):
                form_in += ({'value': inputs[ii], 'type': func['Inputs'][ii]},)
            if 'Iterator' not in func.keys():
                vals = self._dllWrapper(func['cmdName'], inputs=form_in, outputs=form_out)
            else:
                vals = ()
                for i in range(getattr(self, func['Iterator'])):
                    form_in_iterator = form_in + ({'value': i, 'type': c_int},)
                    vals += (self._dllWrapper(func['cmdName'], inputs=form_in_iterator, outputs=form_out),)
            # if len(vals) == 1:
            #     vals = vals[0]
            self.parameters[param_loc]['value'] = vals
            self._parameters[param_loc] = vals
            return vals
        elif 'Get_from_prop' in self.parameters[param_loc].keys() and hasattr(self, '_' + param_loc):
            vals = getattr(self, self.parameters[param_loc]['Get_from_prop'])[getattr(self, '_' + param_loc)]
            self.parameters[param_loc]['value'] = vals
            self._parameters[param_loc] = vals
            return vals
        elif 'Get_from_fixed_prop' in self.parameters[param_loc].keys():
            vals = getattr(self, self.parameters[param_loc]['Get_from_fixed_prop'])[0]
            self.parameters[param_loc]['value'] = vals
            self._parameters[param_loc] = vals
            return vals

        elif hasattr(self, '_' + param_loc):
            self.parameters[param_loc]['value'] = getattr(self, '_' + param_loc)
            self._parameters[param_loc] = getattr(self, '_' + param_loc)
            return getattr(self, '_' + param_loc)
        else:
            self._logger.info('The ' + param_loc + ' has not previously been set!')
            return None

    def GetAllParameters(self):
        '''Gets all the parameters that can be gotten
        Returns:
            An up to date paramters dict containing only values and names
        '''
        param_dict = dict()
        for param in self.parameters:
            param_dict[param] = getattr(self, param)
        return

    def SetAllParameters(self, Param_dict):
        """Sets the values of the parameters listed within the dict Param_dict, It can take any number of parameters
        """
        if type(Param_dict) == dict:

            for param in Param_dict:
                if hasattr(self, param):
                    if Param_dict[param] != None:
                        if 'Get_from_prop' in self.parameters[param]:
                            value = getattr(self, self.parameters[param]['Get_from_prop'])[np.where(
                                np.array(getattr(self, self.parameters[param]['Get_from_prop'])) == Param_dict[param])[
                                0][0]]
                        else:
                            value = Param_dict[param]
                        try:
                            setattr(self, param, value)
                        except Exception as e:
                            print e, param
                    else:
                        self._logger.info('%s has not been set, as the value provided was "None" ' % param)
                else:
                    self._logger.warn('The parameter ' + param + 'does not exist and therefore cannot be set')
        else:
            self._logger.warn('Parameter set input must be a dict!')

    # def SetAllParameters(self, parameters):
    #     # msg = ''
    #     for param in parameters.keys():
    #         if param not in ['EMMode', 'FastKinetics', 'ImageRotate', 'HSSpeed', 'VSSpeed', 'PreAmpGain', 'BitDepth',
    #                          'NumHSSpeed']:
    #             if 'Set' in self.parameters[param] and 'value' in self.parameters[param]:
    #                 if self.parameters[param]['value'] is not None:
    #                     if hasattr(self.parameters[param]['value'], '__iter__'):
    #                         self.SetParameter(param, *self.parameters[param]['value'])
    #                     else:
    #                         self.SetParameter(param, self.parameters[param]['value'])
    #
    #     #             else:
    #     #                 msg += param + ' '
    #     # self._logger.info('')

    '''Used functions'''

    def abort(self):
        try:
            self._dllWrapper('AbortAcquisition')
        except AndorWarning:
            pass

    def Initialize(self):
        self._dllWrapper('Initialize', outputs=(c_char(),))

        self.channel = 0
        self.backgrounded = False
        self.SetParameter('ReadMode', 4)
        self.SetParameter('AcquisitionMode', 1)
        self.SetParameter('TriggerMode', 0)
        self.SetParameter('Exposure', 0.01)
        self.SetParameter('Image', 1, 1, 1, self.DetectorShape[0], 1,
                          self.DetectorShape[1])
        self.SetParameter('Shutter', 1, 0, 1, 1)
        self.SetParameter('SetTemperature', -90)
        self.SetParameter('CoolerMode', 0)
        self.SetParameter('FanMode', 0)
<<<<<<< HEAD
        self.SetParameter('OutAmp', 1)
=======
        try:
            self.SetParameter('OutAmp', 1)
        except:
            self.OutAmp = 0
            self.log('This CCD does not have em mode','WARN')
>>>>>>> b5baa792
        self.CoolerON()
        #      self.GetAllParameters()

    # @background_action
    @locked_action
    def capture(self):
        """Capture function for Andor

        Wraps the three steps required for a camera acquisition: StartAcquisition, WaitForAcquisition and
        GetAcquiredData. The function also takes care of ensuring that the correct shape of array is passed to the
        GetAcquiredData call, according to the currently set parameters of the camera.

        Returns
        -------
        A numpy array containing the captured image(s)
        The number of images taken
        The shape of the images taken

        """
        self._dllWrapper('StartAcquisition')
        self._dllWrapper('WaitForAcquisition')
        self.WaitForDriver()

        if self._parameters['AcquisitionMode'] == 4:
            num_of_images = 1  # self.parameters['FastKinetics']['value'][1]
            image_shape = (self._parameters['FastKinetics'][-1], self._parameters['DetectorShape'][0])
        else:
            if self._parameters['AcquisitionMode'] == 1:
                num_of_images = 1
            elif self._parameters['AcquisitionMode'] == 2:
                num_of_images = 1
            elif self._parameters['AcquisitionMode'] == 3:
                num_of_images = self._parameters['NKin']
            else:
                raise NotImplementedError('Acquisition Mode %g' % self._parameters['AcquisitionMode'])

            if self._parameters['ReadMode'] == 0:
                if self._parameters['IsolatedCropMode'][0]:
                    image_shape = (
                        self._parameters['IsolatedCropMode'][2] / self._parameters['IsolatedCropMode'][
                            4],)
                else:
                    image_shape = (self._parameters['DetectorShape'][0] / self._parameters['FVBHBin'],)
            elif self._parameters['ReadMode'] == 3:
                image_shape = (self._parameters['DetectorShape'][0],)
            elif self._parameters['ReadMode'] == 4:
                if self._parameters['IsolatedCropMode'][0]:
                    image_shape = (
                        self._parameters['IsolatedCropMode'][1] / self._parameters['IsolatedCropMode'][
                            3],
                        self._parameters['IsolatedCropMode'][2] / self._parameters['IsolatedCropMode'][
                            4])
                else:
                    image_shape = (
                        (self._parameters['Image'][5] - self._parameters['Image'][4] + 1) /
                        self._parameters['Image'][1],
                        (self._parameters['Image'][3] - self._parameters['Image'][2] + 1) /
                        self._parameters['Image'][0],)
            else:
                raise NotImplementedError('Read Mode %g' % self._parameters['ReadMode'])

        dim = num_of_images * np.prod(image_shape)
        cimageArray = c_int * dim
        cimage = cimageArray()
        if '_logger' in self.__dict__:
            self._logger.debug('Getting AcquiredData for %i images with dimension %s' % (num_of_images, image_shape))
        try:
            self._dllWrapper('GetAcquiredData', inputs=({'type': c_int, 'value': dim},), outputs=(cimage,),
                             reverse=True)
            imageArray = []
            for i in range(len(cimage)):
                imageArray.append(cimage[i])
        except RuntimeWarning as e:
            if '_logger' in self.__dict__:
                self._logger.warn('Had a RuntimeWarning: %s' % e)
            imageArray = []
            for i in range(len(cimage)):
                imageArray.append(0)

        return imageArray, num_of_images, image_shape

    # @locked_action
    def SetImage(self, *params):
        """Set camera parameters for either the IsolatedCrop mode or Image mode

        Parameters
        ----------
        params  optional, inputs for either the IsolatedCrop mode or Image mode

        Returns
        -------

        """
        if self._parameters['IsolatedCropMode'][0]:
            if len(params) == 0:
                params += (self._parameters['IsolatedCropMode'])
            elif len(params) != 5:
                raise ValueError('Wrong number of parameters (need bool, cropheight, cropwidth, vbin, hbin')

            # Making sure we pass a valid set of parameters
            params = list(params)
            params[1] -= (params[1]) % params[3]
            params[2] -= (params[2]) % params[4]
            self.SetParameter('IsolatedCropMode', *params)
        else:
            if len(params) == 0:
                params = self._parameters['Image']
            elif len(params) != 6:
                raise ValueError('Wrong number of parameters (need hbin, vbin, hstart, hend, vstart, vend')

            # Making sure we pass a valid set of parameters
            params = list(params)
            params[3] -= (params[3] - params[2] + 1) % params[0]
            params[5] -= (params[5] - params[4] + 1) % params[1]
            self.SetParameter('Image', *params)

    # @locked_action
    def SetROI(self, *params):
        if len(params) != 4:
            raise ValueError('Wrong number of inputs')
        current_binning = self._parameters['Image'][:2]
        self.SetImage(*(current_binning + params))

    # @locked_action
    def SetBinning(self, *params):
        if len(params) not in [1, 2]:
            raise ValueError('Wrong number of inputs')
        if len(params) == 1:
            params += params
        current_ROI = self._parameters['Image'][2:]
        self.SetImage(*(params + current_ROI))

    @locked_action
    def SetFastKinetics(self, n_rows=None):
        """Set the parameters for the Fast Kinetic mode

        Uses the already set parameters of exposure time, ReadMode, and binning as defaults to be passed to the Fast
        Kinetic parameter setter

        Parameters
        ----------
        n_rows

        Returns
        -------

        """

        if n_rows is None:
            n_rows = self._parameters['FastKinetics'][0]

        series_Length = int(self._parameters['DetectorShape'][1] / n_rows) - 1
        expT = self._parameters['AcquisitionTimings'][0]
        mode = self._parameters['ReadMode']
        hbin = self._parameters['Image'][0]
        vbin = self._parameters['Image'][1]
        offset = self._parameters['DetectorShape'][1] - n_rows

        self.SetParameter('FastKinetics', n_rows, series_Length, expT, mode, hbin, vbin, offset)

    def GetStatus(self):
        error = self._dllWrapper('GetStatus', outputs=(c_int(),))
        self._status = ERROR_CODE[error]
        return self._status

    @locked_action
    def WaitForDriver(self):
        """
        This function is here because the dll.WaitForAcquisition does not work when in Accumulate mode

        Returns
        -------

        """
        status = c_int()
        self.dll.GetStatus(byref(status))
        while ERROR_CODE[status.value] == 'DRV_ACQUIRING':
            time.sleep(0.1)
            self.dll.GetStatus(byref(status))

    def CoolerON(self):
        self._dllWrapper('CoolerON')

    def CoolerOFF(self):
        self._dllWrapper('CoolerOFF')

    def IsCoolerOn(self):
        self.Cooler = self._dllWrapper('IsCoolerOn', outputs=(c_int(),))
        return self.Cooler

    def GetSeriesProgress(self):
        acc = c_long()
        series = c_long()
        error = self.dll.GetAcquisitionProgress(byref(acc), byref(series))
        if ERROR_CODE[error] == "DRV_SUCCESS":
            return series.value
        else:
            return None

    def GetAccumulationProgress(self):
        acc = c_long()
        series = c_long()
        error = self.dll.GetAcquisitionProgress(byref(acc), byref(series))
        if ERROR_CODE[error] == "DRV_SUCCESS":
            return acc.value
        else:
            return None

    def save_params_to_file(self, filepath=None):
        if filepath == None:
            data_file = df.create_file(set_current=False, mode='a')
        else:
            data_file = df.DataFile(filepath)
        data_file.create_dataset(name='AndorSettings', data=[], attrs=self.GetAllParameters())
        data_file.close()

    def load_params_from_file(self, filepath=None):
        if filepath == None:
            data_file = df.open_file(set_current=False, mode='r')
        else:
            data_file = df.DataFile(filepath)
        if 'AndorSettings' in data_file.keys():
            self.SetAllParameters(dict(data_file['AndorSettings'].attrs))
        else:
            self._logger.error('Load settings failed as "AndorSettings" does not exist')
        data_file.close()


parameters = dict(
    AvailableCameras=dict(Get=dict(cmdName='GetAvailableCameras', Outputs=(c_uint, )), value=None),
    channel=dict(value=0),
    backgrounded=dict(value=False),
    background=dict(value=None),
    SoftwareWaitBetweenCaptures=dict(value=0),
    DetectorShape=dict(Get=dict(cmdName='GetDetector', Outputs=(c_int, c_int)), value=None),
    SerialNumber=dict(Get=dict(cmdName='GetCameraSerialNumber', Outputs=(c_int,)), value=None),
    HeadModel=dict(Get=dict(cmdName='GetHeadModel', Outputs=(c_char,) * 20), value=None),
    Capabilities=dict(Get=dict(cmdName='GetCapabilities', Outputs=(
        AndorCapabilities(sizeof(c_ulong) * 12, 0, 0, 0, 0, 0, 0, 0, 0, 0, 0, 0),)), value=None),
    AcquisitionMode=dict(Set=dict(cmdName='SetAcquisitionMode', Inputs=(c_int,)), value=None),
    TriggerMode=dict(Set=dict(cmdName='SetTriggerMode', Inputs=(c_int,)), value=None),
    ReadMode=dict(Set=dict(cmdName='SetReadMode', Inputs=(c_int,)), value=None),
    CropMode=dict(Set=dict(cmdName='SetCropMode', Inputs=(c_int,) * 3), value=None),
    IsolatedCropMode=dict(Set=dict(cmdName='SetIsolatedCropMode', Inputs=(c_int,) * 5), value=(0,)),
    AcquisitionTimings=dict(Get=dict(cmdName='GetAcquisitionTimings', Outputs=(c_float, c_float, c_float)),
                            value=None),
    AccumCycleTime=dict(Set=dict(cmdName='SetAccumulationCycleTime', Inputs=(c_float,)),
                        Finally='AcquisitionTimings'),
    KinCycleTime=dict(Set=dict(cmdName='SetKineticCycleTime', Inputs=(c_float,)),
                      Finally='AcquisitionTimings'),
    Exposure=dict(Set=dict(cmdName='SetExposureTime', Inputs=(c_float,)), Get_from_fixed_prop='AcquisitionTimings'),
    Image=dict(Set=dict(cmdName='SetImage', Inputs=(c_int,) * 6), value=None),
    NAccum=dict(Set=dict(cmdName='SetNumberAccumulations', Inputs=(c_int,)), value=1),
    NKin=dict(Set=dict(cmdName='SetNumberKinetics', Inputs=(c_int,)), value=1),
    FastKinetics=dict(Set=dict(cmdName='SetFastKineticsEx', Inputs=(c_int, c_int, c_float,) + (c_int,) * 4)),
    EMGain=dict(Set=dict(cmdName='SetEMCCDGain', Inputs=(c_int,)),
                Get=dict(cmdName='GetEMCCDGain', Outputs=(c_int,)), value=None),
    EMAdvancedGain=dict(Set=dict(cmdName='SetEMAdvanced', Inputs=(c_int,)), value=None),
    EMMode=dict(Set=dict(cmdName='SetEMCCDGainMode', Inputs=(c_int,)), value=None),
    EMGainRange=dict(Set=dict(cmdName='GetEMCCDGainRange', Outputs=(c_int,) * 2), value=None),
    Shutter=dict(Set=dict(cmdName='SetShutter', Inputs=(c_int,) * 4), value=None),
    CoolerMode=dict(Set=dict(cmdName='SetCoolerMode', Inputs=(c_int,)), value=None),
    FanMode=dict(Set=dict(cmdName='SetFanMode', Inputs=(c_int,)), value=None),
    ImageFlip=dict(Set=dict(cmdName='SetImageFlip', Inputs=(c_int,) * 2), value=None),
    ImageRotate=dict(Set=dict(cmdName='SetImageRotate', Inputs=(c_int,)), value=None),
    CurrentTemperature=dict(Get=dict(cmdName='GetTemperature', Outputs=(c_int,)), value=None),
    SetTemperature=dict(Set=dict(cmdName='SetTemperature', Inputs=(c_int,)), value=None),
    OutAmp=dict(Set=dict(cmdName='SetOutputAmplifier', Inputs=(c_int,))),
    FrameTransferMode=dict(Set=dict(cmdName='SetFrameTransferMode', Inputs=(c_int,)), value=None),
    SingleTrack=dict(Set=dict(cmdName='SetSingleTrack', Inputs=(c_int,) * 2), value=None),
    MultiTrack=dict(Set=dict(cmdName='SetMultiTrack', Inputs=(c_int,) * 3, Outputs=(c_int,) * 2)),
    FVBHBin=dict(Set=dict(cmdName='SetFVBHBin', Inputs=(c_int,)), value=None),
    Spool=dict(Set=dict(cmdName='SetSpool', Inputs=(c_int, c_int, c_char, c_int)), value=None),
    NumVSSpeed=dict(Get=dict(cmdName='GetNumberVSSpeeds', Outputs=(c_int,)), value=None),
    NumHSSpeed=dict(Get=dict(cmdName='GetNumberHSSpeeds', Outputs=(c_int,),
                             Input_params=(('channel', c_int), ('OutAmp', c_int))), value=None),
    VSSpeed=dict(Set=dict(cmdName='SetVSSpeed', Inputs=(c_int,)), Get_from_prop='VSSpeeds', GetAfterSet=True),
    VSSpeeds=dict(Get=dict(cmdName='GetVSSpeed', Inputs=(c_int,), Outputs=(c_float,), Iterator='NumVSSpeed'),
                  GetAfterSet=True),
    # why no work?
    HSSpeed=dict(Set=dict(cmdName='SetHSSpeed', Inputs=(c_int,), Input_params=(('OutAmp', c_int),)),
                 Get_from_prop='HSSpeeds'),
    HSSpeeds=dict(Get=dict(cmdName='GetHSSpeed', Inputs=(c_int,) * 2, Iterator='NumHSSpeed', Outputs=(c_float,),
                           Input_params=(('channel', c_int), ('OutAmp', c_int),))),
    NumPreAmp=dict(Get=dict(cmdName='GetNumberPreAmpGains', Outputs=(c_int,))),
    PreAmpGains=dict(Get=dict(cmdName='GetPreAmpGain', Inputs=(c_int,), Outputs=(c_float,), Iterator='NumPreAmp')),
    PreAmpGain=dict(Set=dict(cmdName='SetPreAmpGain', Inputs=(c_int,)), Get_from_prop='PreAmpGains', GetAfterSet=True),
    NumADChannels=dict(Get=dict(cmdName='GetNumberADChannels', Outputs=(c_int,))),
    ADChannel=dict(Set=dict(cmdName='SetADChannel', Inputs=(c_int,))),
    BitDepth=dict(Get=dict(cmdName='GetBitDepth', Inputs=(c_int,), Outputs=(c_int,), Iterator='NumADChannels'))
)
for param_name in parameters:
    setattr(AndorBase, param_name, AndorParameter(param_name))


class Andor(Camera, AndorBase):
    #    Exposure = CameraParameter('Exposure', "The exposure time in s")
    #    AcquisitionMode = CameraParameter('AcquisitionMode')
    #    TriggerMode = CameraParameter('TriggerMode')
    metadata_property_names = ('Exposure', 'AcquisitionMode', 'TriggerMode', 'background','x_axis')

    def __init__(self, settings_filepath=None, **kwargs):
        Camera.__init__(self)
        AndorBase.__init__(self)

        # self.wvl_to_pxl = kwargs['wvl_to_pxl']
        # self.magnification = kwargs['magnification']
        # self.pxl_size = kwargs['pxl_size']

        self.CurImage = None
        self.background = None
        try:
            self.x_axis = None
        except AttributeError:
            pass

        if settings_filepath != None:
            self.load_params_from_file(settings_filepath)
        self.isAborted = False

    '''Used functions'''

    def Abort(self):
        self.isAborted = True
        self.abort()

    def raw_snapshot(self):
        try:
            imageArray, num_of_images, image_shape = self.capture()

            # self.imageArray = imageArray

            # The image is reversed depending on whether you read in the conventional CCD register or the EM register, so we reverse it back
            if self._parameters['OutAmp']:
                reshaped = np.reshape(imageArray, (num_of_images,) + image_shape)[..., ::-1]
            else:
                reshaped = np.reshape(imageArray, (num_of_images,) + image_shape)
            self.CurImage = self.bundle_metadata(reshaped)
            if len(reshaped) == 1:
                return 1, self.CurImage[0]
            else:
                return 1, self.CurImage
        except Exception as e:
            self._logger.warn("Couldn't Capture because %s" % e)

    def get_camera_parameter(self, parameter_name):
        return self.GetParameter(parameter_name)

    def set_camera_parameter(self, parameter_name, parameter_value):
        try:
            self.SetParameter(parameter_name, parameter_value)
        except Exception as e:
            self.log('parameter %s could not be set with the value %s due to error %s' % (parameter_name,
                                                                                          parameter_value, e))

    def get_qt_ui(self):
        if not hasattr(self, 'ui'):
            self.ui = AndorUI(self)
        elif not isinstance(self.ui, AndorUI):
            self.ui = AndorUI(self)
        return self.ui

    def get_control_widget(self):
        return self.get_qt_ui()

    def get_preview_widget(self):
        ui = self.get_qt_ui()
        if ui.DisplayWidget is None:
            ui.DisplayWidget = DisplayWidget()
        return self.ui.DisplayWidget

    #
    # def getRelevantParameters(self):
    #     relevant_parameters = ['AcquisitionMode', 'ReadMode', 'Image', 'Exposure', 'NKin']
    #     dicc = {}
    #     for param in relevant_parameters:
    #         dicc[param] = self.parameters[param]['value']
    #     return dicc
    # def setRelevantParameters(self, parameters):
    #     for param in parameters:
    #         if hasattr(parameters[param], '__iter__'):
    #             self.SetParameter(param, *parameters[param])
    #         else:
    #             self.SetParameter(param, parameters[param])

    '''Not-used functions'''

    # def SaveAsFITS(self, filename, type):
    #     error = self.dll.SaveAsFITS(filename, type)
    #     self.verbose(ERROR_CODE[error], sys._getframe().f_code.co_name)
    #     return ERROR_CODE[error]


# TODO: get the GUI to update when parameters are changed from the command line
class AndorUI(QtWidgets.QWidget, UiTools):
    ImageUpdated = QtCore.Signal()

    def __init__(self, andor):
        assert isinstance(andor, Andor), "instrument must be an Andor"
        super(AndorUI, self).__init__()
        #        self.ImageUpdated = QtCore.SIGNAL('AndorImageUpdated')
        self.captureThread = None
        self.Andor = andor
        self.DisplayWidget = None

        uic.loadUi((os.path.dirname(__file__) + '/andor.ui'), self)

        self._setup_signals()
        self.updateGUI()
        self.BinningChanged()
        self.data_file = None
        self.save_all_parameters = False

        self.gui_params = ['ReadMode', 'Exposure', 'CoolerMode'
            , 'AcquisitionMode', 'OutAmp', 'TriggerMode']
        self._func_dict = {}
        for param in self.gui_params:
            func = self.callback_to_update_prop(param)
            self._func_dict[param] = func
            register_for_property_changes(self.Andor, param, self._func_dict[param])
        #self.Andor.updateGUI.connect(self.updateGUI)
<<<<<<< HEAD
=======
        self.autoLevel=True
        self.autoRange=False
>>>>>>> b5baa792

    def __del__(self):
        self._stopTemperatureThread = True
        if self.DisplayWidget is not None:
            self.DisplayWidget.hide()
            self.DisplayWidget.close()

    def _setup_signals(self):
        self.comboBoxAcqMode.activated.connect(self.AcquisitionModeChanged)
        self.comboBoxBinning.activated.connect(self.BinningChanged)
        self.comboBoxReadMode.activated.connect(self.ReadModeChanged)
        self.comboBoxTrigMode.activated.connect(self.TrigChanged)
        self.spinBoxNumFrames.valueChanged.connect(self.NumFramesChanged)
        self.spinBoxNumFrames.setRange(1,1000000)
        self.spinBoxNumAccum.valueChanged.connect(self.NumAccumChanged)
        self.spinBoxNumRows.valueChanged.connect(self.NumRowsChanged)
        self.spinBoxCenterRow.valueChanged.connect(self.NumRowsChanged)
        self.checkBoxROI.stateChanged.connect(self.ROI)
        self.checkBoxCrop.stateChanged.connect(self.IsolatedCrop)
        self.checkBoxCooler.stateChanged.connect(self.Cooler)
        # self.checkBoxAutoExp.stateChanged.connect(self.AutoExpose)
        self.checkBoxEMMode.stateChanged.connect(self.OutputAmplifierChanged)
        self.spinBoxEMGain.valueChanged.connect(self.EMGainChanged)
        self.lineEditExpT.editingFinished.connect(self.ExposureChanged)
        self.lineEditExpT.setValidator(QtGui.QDoubleValidator())
        self.pushButtonDiv5.clicked.connect(lambda: self.ExposureChanged('/'))
        self.pushButtonTimes5.clicked.connect(lambda: self.ExposureChanged('x'))

        self.pushButtonCapture.clicked.connect(self.Capture)
        self.pushButtonLive.clicked.connect(self.Live)
        self.pushButtonAbort.clicked.connect(self.Abort)
        self.save_pushButton.clicked.connect(self.Save)
        self.pushButtonTakeBG.clicked.connect(self.take_background)
        self.checkBoxRemoveBG.stateChanged.connect(self.remove_background)
        self.referesh_groups_pushButton.clicked.connect(self.update_groups_box)

    @background_action
    def _constantlyUpdateTemperature(self):
        self._stopTemperatureThread = False
        self.Andor.GetParameter('CurrentTemperature')
        while np.abs(self.Andor._parameters['CurrentTemperature'] -
                             self.Andor._parameters['SetTemperature']) > 2:
            if self._stopTemperatureThread:
                break
            temp = self.Andor.GetParameter('CurrentTemperature')
            self.checkBoxCooler.setText('Cooler (%g)' % temp)
            for ii in range(100):
                if self._stopTemperatureThread:
                    return
                time.sleep(0.1)

    # GUI FUNCTIONS
    def updateGUI(self):
        trig_modes = {0: 0, 1: 1, 6: 2}
        # print self.Andor.parameters
        # print self.Andor._parameters
        self.comboBoxAcqMode.setCurrentIndex(self.Andor._parameters['AcquisitionMode'] - 1)
        self.AcquisitionModeChanged()
        self.comboBoxReadMode.setCurrentIndex(self.Andor._parameters['ReadMode'])
        self.ReadModeChanged()
        self.comboBoxTrigMode.setCurrentIndex(trig_modes[self.Andor._parameters['TriggerMode']])
        self.TrigChanged()
        self.comboBoxBinning.setCurrentIndex(np.log2(self.Andor._parameters['Image'][0]))
        self.BinningChanged()
        self.spinBoxNumFrames.setValue(self.Andor._parameters['NKin'])

        self.Andor.GetParameter('AcquisitionTimings')
        self.lineEditExpT.setText(
            str(float('%#e' % self.Andor._parameters['AcquisitionTimings'][0])).rstrip('0'))

    def Cooler(self):
        if self.checkBoxCooler.isChecked():
            if not self.Andor.IsCoolerOn():
                self.Andor.CoolerON()
                self.TemperatureUpdateThread = self._constantlyUpdateTemperature()
        else:
            if self.Andor.IsCoolerOn():
                self.Andor.CoolerOFF()
                if self.TemperatureUpdateThread.isAlive():
                    self._stopTemperatureThread = True

    def AcquisitionModeChanged(self):
        available_modes = ['Single', 'Accumulate', 'Kinetic', 'Fast Kinetic']
        currentMode = self.comboBoxAcqMode.currentText()
        self.Andor.SetParameter('AcquisitionMode', available_modes.index(currentMode) + 1)

        if currentMode == 'Fast Kinetic':
            self.spinBoxNumRows.show()
            self.labelNumRows.show()
        elif self.comboBoxReadMode.currentText() != 'Single track':
            self.spinBoxNumRows.hide()
            self.labelNumRows.hide()
        if currentMode == 'Accumulate':
            self.spinBoxNumAccum.show()
            self.labelNumAccum.show()
        else:
            self.spinBoxNumAccum.hide()
            self.labelNumAccum.hide()

    def ReadModeChanged(self):
        available_modes = ['FVB', 'Multi-track', 'Random track', 'Single track', 'Image']
        currentMode = self.comboBoxReadMode.currentText()
        self.Andor.SetParameter('ReadMode', available_modes.index(currentMode))
        if currentMode == 'Single track':
            self.spinBoxNumRows.show()
            self.labelNumRows.show()
            self.spinBoxCenterRow.show()
            self.labelCenterRow.show()
        elif self.comboBoxAcqMode.currentText() != 'Fast Kinetic':
            self.spinBoxNumRows.hide()
            self.labelNumRows.hide()
            self.spinBoxCenterRow.hide()
            self.labelCenterRow.hide()
        else:
            self.spinBoxCenterRow.hide()
            self.labelCenterRow.hide()

    def update_ReadMode(self, index):
        self.comboBoxReadMode.setCurrentIndex(index)

    def update_TriggerMode(self, value):
        available_modes = {0: 0, 1: 1, 6: 2}
        index = available_modes[value]
        self.comboBoxTrigMode.setCurrentIndex(index)

    def update_Exposure(self, value):
        self.lineEditExpT.setText(str(value))

    def update_Cooler(self, value):
        self.checkBoxCooler.setCheckState(value)

    def update_OutAmp(self, value):
        self.checkBoxEMMode.setCheckState(value)

    #    def update_IsolatedCropMode(self,value):
    #        self.checkBoxCrop.setChec

    def callback_to_update_prop(self, propname):
        """Return a callback function that refreshes the named parameter."""

        def callback(value=None):
            getattr(self, 'update_' + propname)(value)

        return callback

    def TrigChanged(self):
        available_modes = {'Internal': 0, 'External': 1, 'ExternalStart': 6}
        currentMode = self.comboBoxTrigMode.currentText()
        self.Andor.SetParameter('TriggerMode', available_modes[currentMode])

    def OutputAmplifierChanged(self):
        if self.checkBoxEMMode.isChecked():
            self.Andor.SetParameter('OutAmp', 0)
        else:
            self.Andor.SetParameter('OutAmp', 1)
        if self.checkBoxCrop.isChecked():
            self.checkBoxCrop.setChecked(False)
            # self.ROI()

    def BinningChanged(self):
        current_binning = int(self.comboBoxBinning.currentText()[0])
        if self.Andor._parameters['IsolatedCropMode'][0]:
            params = list(self.Andor._parameters['IsolatedCropMode'])
            params[3] = current_binning
            params[4] = current_binning
            self.Andor._logger.debug('BinningChanged: %s' % str(params))
            self.Andor.SetImage(*params)
        else:
            self.Andor.SetImage(current_binning, current_binning, *self.Andor._parameters['Image'][2:])
        self.Andor.set_camera_parameter('FVBHBin', current_binning)

    def NumFramesChanged(self):
        num_frames = self.spinBoxNumFrames.value()
        self.Andor.SetParameter('NKin', num_frames)

    def NumAccumChanged(self):
        num_frames = self.spinBoxNumAccum.value()
        # self.Andor.SetNumberAccumulations(num_frames)
        self.Andor.SetParameter('NAccum', num_frames)

    def NumRowsChanged(self):
        num_rows = self.spinBoxNumRows.value()
        if self.Andor._parameters['AcquisitionMode'] == 4:
            self.Andor.SetFastKinetics(num_rows)
        elif self.Andor._parameters['ReadMode'] == 3:
            center_row = self.spinBoxCenterRow.value()
            if center_row - num_rows < 0:
                self.Andor._logger.info(
                    'Too many rows provided for Single Track mode. Using %g rows instead' % center_row)
                num_rows = center_row
            self.Andor.SetParameter('SingleTrack', center_row, num_rows)
        else:
            self.Andor._logger.info('Changing the rows only works in Fast Kinetic or in Single Track mode')

    def ExposureChanged(self, input=None):
        if input is None:
            expT = float(self.lineEditExpT.text())
        elif input == 'x':
            expT = float(self.lineEditExpT.text()) * 5
        elif input == '/':
            expT = float(self.lineEditExpT.text()) / 5
        self.Andor.Exposure = expT
        # self.Andor.SetExposureTime(expT)
        #    self.Andor.SetParameter('Exposure', expT)
        # self.Andor.GetAcquisitionTimings()
        #    display_str = str(float('%#e' % self.Andor.parameters['AcquisitionTimings']['value'][0])).rstrip('0')
        #   self.lineEditExpT.setText(self.Andor.Exposure)

    def EMGainChanged(self):
        gain = self.spinBoxEMGain.value()
        self.Andor.SetParameter('EMGain', gain)

    def IsolatedCrop(self):
        if self.DisplayWidget is None:
            return
        if hasattr(self.DisplayWidget, 'CrossHair1') and hasattr(self.DisplayWidget, 'CrossHair2'):
            current_binning = int(self.comboBoxBinning.currentText()[0])
            pos1 = self.DisplayWidget.CrossHair1.pos()
            pos2 = self.DisplayWidget.CrossHair2.pos()
            shape = self.Andor._parameters['DetectorShape']
            if self.checkBoxEMMode.isChecked():
                minx, maxx = map(lambda x: int(x),
                                 (min(pos1[0], pos2[0]), max(pos1[0], pos2[0])))
                miny, maxy = map(lambda x: int(x),  # shape[1] -
                                 (min(pos1[1], pos2[1]), max(pos1[1], pos2[1])))
            else:
                maxx, minx = map(lambda x: shape[0] - int(x),
                                 (min(pos1[0], pos2[0]), max(pos1[0], pos2[0])))
                miny, maxy = map(lambda x: int(x),  # shape[1] -
                                 (min(pos1[1], pos2[1]), max(pos1[1], pos2[1])))
            if self.checkBoxCrop.isChecked():
                if self.checkBoxROI.isChecked():
                    self.checkBoxROI.setChecked(False)
                self.Andor._parameters['IsolatedCropMode'] = (1,)
                self.Andor.SetImage(1, maxy, maxx, current_binning, current_binning)
                # if self.checkBoxEMMode.isChecked():
                #     self.Andor.SetImage(1, maxy, maxx, current_binning, current_binning)
                #     print maxy, maxx
                # else:
                #     self.Andor.SetImage(1, maxy, shape[0]-maxx, current_binning, current_binning)
                #     print maxy, shape[0] - maxx
            else:
                self.Andor.SetParameter('IsolatedCropMode', 0, maxy, maxx, current_binning, current_binning)
                self.Andor.SetImage()
        else:
            self.Andor._logger.warn("You can't crop an image using a DisplayWidget that doesn't have CrossHairs...")

    def take_background(self):
        self.Andor.background = self.Andor.raw_snapshot()[1]
        self.Andor.backgrounded = True
        self.checkBoxRemoveBG.setChecked(True)

    def remove_background(self):
        if self.checkBoxRemoveBG.isChecked():
            self.Andor.backgrounded = True
        else:
            self.Andor.backgrounded = False

    def Save(self):
        if self.data_file == None:
            self.data_file = df.current()
        data = self.Andor.CurImage
        if self.filename_lineEdit.text() != 'Filename....':
            filename = self.filename_lineEdit.text()
        else:
            filename = 'Andor_data'
        if self.group_comboBox.currentText() == 'AndorData':
            if df._use_current_group == True and df._current_group is not None:
                group = df._current_group
            elif 'AndorData' in self.data_file.keys():
                group = self.data_file['AndorData']
            else:
                group = self.data_file.create_group('AndorData')
        else:
            group = self.data_file[self.group_comboBox.currentText()]
        if np.shape(data)[0] == 1:
            data = data[0]
        if self.save_all_parameters == True:
            attrs = self.Andor.GetAllParameters()
        else:
            attrs = dict()
        attrs['Description'] = self.description_plainTextEdit.toPlainText()
        if hasattr(self.Andor, 'x_axis'):
            attrs['wavelengths'] = self.Andor.x_axis
        try:
            data_set = group.create_dataset(name=filename, data=data)
        except Exception as e:
            self.Andor._logger.info(e)
        df.attributes_from_dict(data_set, attrs)
        if self.Andor.backgrounded == False and 'background' in data_set.attrs.keys():
            del data_set.attrs['background']
        
    def update_groups_box(self):
        if self.data_file == None:
            self.data_file = df.current()
        self.group_comboBox.clear()
        if 'AndorData' not in self.data_file.values():
            self.group_comboBox.addItem('AndorData')
        for group in self.data_file.values():
            if type(group) == df.Group:
                self.group_comboBox.addItem(group.name[1:], group)

    def ROI(self):
        if self.DisplayWidget is None:
            return
        if hasattr(self.DisplayWidget, 'CrossHair1') and hasattr(self.DisplayWidget, 'CrossHair2'):
            hbin, vbin = self.Andor._parameters['Image'][:2]
            if self.checkBoxROI.isChecked():
                if self.checkBoxCrop.isChecked():
                    self.checkBoxCrop.setChecked(False)
                pos1 = self.DisplayWidget.CrossHair1.pos()
                pos2 = self.DisplayWidget.CrossHair2.pos()
                shape = self.Andor._parameters['DetectorShape']
                # print 'GUI ROI. CrossHair: ', pos1, pos2
                maxx, minx = map(lambda x: shape[0] - int(x),
                                 (min(pos1[0], pos2[0]), max(pos1[0], pos2[0])))
                miny, maxy = map(lambda x: int(x) + 1,  # shape[1] -
                                 (min(pos1[1], pos2[1]), max(pos1[1], pos2[1])))

                # print 'ROI. ImageInfo: ',hbin, vbin, minx, maxx, miny, maxy
                # if self.Andor.parameters['OutAmp']['value']:
                #     self.Andor.SetImage(hbin, vbin, shape[0]-maxx, shape[0]-minx, miny, maxy)
                # else:
                self.Andor.SetImage(hbin, vbin, minx, maxx, miny, maxy)
                # self.Andor.parameters['Image']['value'] = [hbin, vbin, minx, miny, maxx, maxy]
                # print 'GUI ROI. ShapeInfo: ', self.Andor.parameters['Image']
                # self.Andor.SetImage()
            else:
                self.Andor.SetParameter('Image', hbin, vbin, 1, self.Andor._parameters['DetectorShape'][0],
                                        1, self.Andor._parameters['DetectorShape'][1])
                # self.Andor.parameters['Image'] = [1, 1, self.Andor.parameters['DetectorShape'][0],
                #                                   self.Andor.parameters['DetectorShape'][1]]
                # self.Andor.SetImage()
        else:
            self.Andor._logger.warn("You can't set the ROI using a DisplayWidget that doesn't have CrossHairs...")

    def Capture(self, wait=True):
        if self.captureThread is not None:
            if not self.captureThread.isFinished():
                return
        self.captureThread = CaptureThread(self.Andor)
        self.captureThread.updateImage.connect(self.updateImage)
        self.captureThread.start()

        if wait:
            self.captureThread.wait()

    def Live(self, wait=True):
        if self.captureThread is not None:
            if not self.captureThread.isFinished():
                return
        self.captureThread = CaptureThread(self.Andor, live=True)
        #        self.connect(self.captureThread, self.captureThread.updateImage, self.updateImage)
        self.captureThread.updateImage.connect(self.updateImage)
        # self.captureThread.finished.connect(self.updateImage)
        self.captureThread.start()

        if wait:
            self.captureThread.wait()

    def Abort(self):
        # self.Andor.abort = True
        self.Andor.Abort()

    def updateImage(self):
        if self.DisplayWidget is None:
            self.DisplayWidget = DisplayWidget()
            
        if self.DisplayWidget.isHidden():
            self.DisplayWidget.show()

        # The offset is designed so that image ends up being displayed at the correct crosshair coordinates
        # The scale is used for scaling the image according to the binning, hence also preserving the crosshair coordinates
        if self.Andor._parameters['IsolatedCropMode'][0]:
            # If the camera is in IsolatedCropMode, which side of the camera is being cropped depends on the amplifier being used
            if self.checkBoxEMMode.isChecked():
                offset = (0, 0)
            else:
                offset = (
                    (self.Andor._parameters['DetectorShape'][0] -
                     self.Andor._parameters['IsolatedCropMode'][2]), 0)
            scale = self.Andor._parameters['IsolatedCropMode'][-2:]
        else:
            offset = ((self.Andor._parameters['DetectorShape'][0] - self.Andor._parameters['Image'][3]),
                      self.Andor._parameters['Image'][4] - 1)
            scale = self.Andor._parameters['Image'][:2]
        data = np.copy(self.Andor.CurImage)
        if np.shape(data[0]) == np.shape(self.Andor.background) and self.Andor.backgrounded == True:
            if self.Andor.backgrounded == True:
                for image_number in range(len(self.Andor.CurImage)):
                    data[image_number] = data[image_number] - self.Andor.background
        elif self.Andor.backgrounded == True:
            self.Andor._logger.info(
                'The background and the current image are different shapes and therefore cannot be subtracted')
        try:
            if (self.Andor._current_x_axis is None or 
                np.shape(self.Andor.CurImage)[-1] != np.shape(self.Andor._current_x_axis)[0]
                or not np.all(self.Andor._current_x_axis)):
                xvals = np.linspace(0, self.Andor.CurImage.shape[-1] - 1, self.Andor.CurImage.shape[-1])
            else:
                xvals = self.Andor._current_x_axis
     #       else:
    
    ##            xvals = self.Andor.x_axis
            
        except Exception as e:
            print e
            
        wavelengthScale = ((xvals[-1]-xvals[0])/len(xvals),1)
            
        if len(self.Andor.CurImage.shape) == 2:
            if self.Andor.CurImage.shape[0] > self.DisplayWidget._max_num_line_plots:
                self.DisplayWidget.splitter.setSizes([1, 0])
<<<<<<< HEAD
                self.DisplayWidget.ImageDisplay.setImage(data.T, pos=tuple(map(operator.add, offset, (xvals[0],0))), autoRange=False,
=======
                self.DisplayWidget.ImageDisplay.setImage(data.T, pos=tuple(map(operator.add, offset, (xvals[0], 0))),
                                                         autoRange=self.autoRange,
>>>>>>> b5baa792
                                                         scale=(scale[0]*wavelengthScale[0],scale[1]*wavelengthScale[1]))
            else:
                self.DisplayWidget.splitter.setSizes([0, 1])
                for ii in range(self.Andor.CurImage.shape[0]):
                    self.DisplayWidget.plot[ii].setData(x=xvals, y=data[ii])
                    
        else:
            self.DisplayWidget.splitter.setSizes([1, 0])
            image = np.transpose(data, (0, 2, 1))
            zvals = 0.99 * np.linspace(0, image.shape[0] - 1, image.shape[0])
            if image.shape[0] == 1:
                image = image[0]
<<<<<<< HEAD
                if self.DisplayWidget.ImageDisplay.image is None:
                    self.DisplayWidget.ImageDisplay.setImage(image, xvals=zvals,
                                                         pos=tuple(map(operator.add, offset, (xvals[0],0))), autoRange=False,
                                                         scale=(scale[0]*wavelengthScale[0],scale[1]*wavelengthScale[1]), autoLevels=True)
                else:
                    self.DisplayWidget.ImageDisplay.setImage(image, xvals=zvals,
                                                         pos=tuple(map(operator.add, offset, (xvals[0],0))), autoRange=False,
                                                         scale=(scale[0]*wavelengthScale[0],scale[1]*wavelengthScale[1]), autoLevels=False)

            else:
                self.DisplayWidget.ImageDisplay.setImage(image, xvals=zvals,
                                                         pos=tuple(map(operator.add, offset, (xvals[0],0))), autoRange=False,
                                                         scale=(scale[0]*wavelengthScale[0],scale[1]*wavelengthScale[1]))

        chxmin = xvals[0]
        chxmax = xvals[-1]
        chymin = self.DisplayWidget.ImageDisplay.getImageItem().pos()[1]
        chymax = self.DisplayWidget.ImageDisplay.getImageItem().pos()[1] + self.DisplayWidget.ImageDisplay.getImageItem().height()

        # Keep the crosshairs within the image x range
        ch1x, ch1y = self.DisplayWidget.CrossHair1.pos()
        ch2x, ch2y = self.DisplayWidget.CrossHair2.pos()
        if not (chxmin <= ch1x <= chxmax and chxmin <= ch2x <= chxmax):
            if ch1x < chxmin:
                self.DisplayWidget.CrossHair1.setPos(QtCore.QPointF(chxmin, ch1y))
            if ch2x < chxmin:
                self.DisplayWidget.CrossHair2.setPos(QtCore.QPointF(chxmin, ch2y))
            if ch1x > chxmax:
                self.DisplayWidget.CrossHair1.setPos(QtCore.QPointF(chxmax, ch1y))
            if ch2x > chxmax:
                self.DisplayWidget.CrossHair2.setPos(QtCore.QPointF(chxmax, ch2y))
            self.DisplayWidget.ImageDisplay.autoRange()

        # Keep the crosshairs within the image y range
        ch1x, ch1y = self.DisplayWidget.CrossHair1.pos()
        ch2x, ch2y = self.DisplayWidget.CrossHair2.pos()
        if not (chymin <= ch1y <= chymax and chymin <= ch2y <= chymax):
            if ch1y < chymin:
                self.DisplayWidget.CrossHair1.setPos(QtCore.QPointF(ch1x, chymin))
            if ch2y < chymin:
                self.DisplayWidget.CrossHair2.setPos(QtCore.QPointF(ch2x, chymin))
            if ch1y > chymax:
                self.DisplayWidget.CrossHair1.setPos(QtCore.QPointF(ch1x, chymax))
            if ch2y > chymax:
                self.DisplayWidget.CrossHair2.setPos(QtCore.QPointF(ch2x, chymax))
            self.DisplayWidget.ImageDisplay.autoRange()

=======
                # if self.DisplayWidget.ImageDisplay.image is None:
                #     self.DisplayWidget.ImageDisplay.setImage(image, xvals=zvals,
                #                                              pos=tuple(map(operator.add, offset, (xvals[0], 0))),
                #                                              autoRange=self.autoRange,
                #                                              scale=(scale[0]*wavelengthScale[0],
                #                                                     scale[1]*wavelengthScale[1]),
                #                                              autoLevels=True)
                # else:
                #     self.DisplayWidget.ImageDisplay.setImage(image, xvals=zvals,
                #                                              pos=tuple(map(operator.add, offset, (xvals[0], 0))),
                #                                              autoRange=self.autoRange,
                #                                              scale=(scale[0] * wavelengthScale[0],
                #                                                     scale[1] * wavelengthScale[1]),
                #                                              autoLevels=self.autoLevel)

            # else:
            self.DisplayWidget.ImageDisplay.setImage(image, xvals=zvals,
                                                     pos=tuple(map(operator.add, offset, (xvals[0], 0))),
                                                     autoRange=self.autoRange,
                                                     scale=(scale[0] * wavelengthScale[0],
                                                            scale[1] * wavelengthScale[1]),
                                                         autoLevels=self.autoLevel)

        chxmin = xvals[0]
        chxmax = xvals[-1]
        chymin = self.DisplayWidget.ImageDisplay.getImageItem().pos()[1]
        chymax = self.DisplayWidget.ImageDisplay.getImageItem().pos()[1] + self.DisplayWidget.ImageDisplay.getImageItem().height()

        # Keep the crosshairs within the image x range
        ch1x, ch1y = self.DisplayWidget.CrossHair1.pos()
        ch2x, ch2y = self.DisplayWidget.CrossHair2.pos()
        if not (chxmin <= ch1x <= chxmax and chxmin <= ch2x <= chxmax):
            if ch1x < chxmin:
                self.DisplayWidget.CrossHair1.setPos(QtCore.QPointF(chxmin, ch1y))
            if ch2x < chxmin:
                self.DisplayWidget.CrossHair2.setPos(QtCore.QPointF(chxmin, ch2y))
            if ch1x > chxmax:
                self.DisplayWidget.CrossHair1.setPos(QtCore.QPointF(chxmax, ch1y))
            if ch2x > chxmax:
                self.DisplayWidget.CrossHair2.setPos(QtCore.QPointF(chxmax, ch2y))
            self.DisplayWidget.ImageDisplay.autoRange()

        # Keep the crosshairs within the image y range
        ch1x, ch1y = self.DisplayWidget.CrossHair1.pos()
        ch2x, ch2y = self.DisplayWidget.CrossHair2.pos()
        if not (chymin <= ch1y <= chymax and chymin <= ch2y <= chymax):
            if ch1y < chymin:
                self.DisplayWidget.CrossHair1.setPos(QtCore.QPointF(ch1x, chymin))
            if ch2y < chymin:
                self.DisplayWidget.CrossHair2.setPos(QtCore.QPointF(ch2x, chymin))
            if ch1y > chymax:
                self.DisplayWidget.CrossHair1.setPos(QtCore.QPointF(ch1x, chymax))
            if ch2y > chymax:
                self.DisplayWidget.CrossHair2.setPos(QtCore.QPointF(ch2x, chymax))
            self.DisplayWidget.ImageDisplay.autoRange()

>>>>>>> b5baa792
        self.ImageUpdated.emit()


class DisplayWidget(QtWidgets.QWidget,UiTools):
    _max_num_line_plots = 4

    def __init__(self):
        QtWidgets.QWidget.__init__(self)

        uic.loadUi(os.path.join(os.path.dirname(__file__), 'CameraDefaultDisplay.ui'), self)
        self.ImageDisplay = self.replace_widget(self.imagelayout,self.ImageDisplay,pyqtgraph.ImageView(view = pyqtgraph.PlotItem()))
        self.ImageDisplay.view.setAspectLocked(False)
        self.ImageDisplay.getHistogramWidget().gradient.restoreState(Gradients.values()[1])
        self.labelCrossHairPositions = QtWidgets.QLabel()
        self.imagelayout.addWidget(self.labelCrossHairPositions)
        
        self.plot = ()
        for ii in range(self._max_num_line_plots):
            self.plot += (self.LineDisplay.plot(pen=pyqtgraph.intColor(ii, self._max_num_line_plots)),)
        # self.plot1 = self.LineDisplay.plot(pen='y')
        # self.plot2 = self.LineDisplay.plot(pen='g')
        # self.plot3 = self.LineDisplay.plot(pen='b')
        # self.plot4 = self.LineDisplay.plot(pen='w')

        self.CrossHair1 = Crosshair('r')
        self.CrossHair2 = Crosshair('g')
        self.ImageDisplay.getView().addItem(self.CrossHair1)
        self.ImageDisplay.getView().addItem(self.CrossHair2)

        self.LineDisplay.showGrid(x=True, y=True)

        self.CrossHair1.CrossHairMoved.connect(self.mouseMoved)
        self.CrossHair2.CrossHairMoved.connect(self.mouseMoved)

        self.unit = 'pxl'
        self.splitter.setSizes([1, 0])

    def pxl_to_unit(self, pxl):
        return pxl

    def mouseMoved(self):
        x1 = self.CrossHair1.pos()[0]
        y1 = self.CrossHair1.pos()[1]
        x2 = self.CrossHair2.pos()[0]
        y2 = self.CrossHair2.pos()[1]

        xu1, yu1 = self.pxl_to_unit((x1, y1))
        xu2, yu2 = self.pxl_to_unit((x2, y2))

        self.labelCrossHairPositions.setText(
            "<span style='color: red'>Pixel: [%i,%i]px Unit: (%g, %g)%s</span>, " \
            "<span style='color: green'> Pixel: [%i,%i]px Unit: (%g, %g)%s</span>, " \
            "Delta pixel: [%i,%i]px Delta Unit: (%g, %g)%s"
            % (x1, y1, xu1, yu1, self.unit, x2, y2, xu2, yu2, self.unit, abs(x1 - x2), abs(y1 - y2), abs(xu1 - xu2),
               abs(yu1 - yu2), self.unit))


class Crosshair(pyqtgraph.GraphicsObject):
    CrossHairMoved = QtCore.Signal()
    Released = QtCore.Signal()

    def __init__(self, color):
        super(Crosshair, self).__init__()
        self.color = color

    #        self.CrossHairMoved = QtCore.SIGNAL('CrossHairMoved')
    #        self.Released = QtCore.SIGNAL('CrossHairReleased')

    def paint(self, p, *args):
        p.setPen(pyqtgraph.mkPen(self.color))
        p.drawLine(-2, 0, 2, 0)
        p.drawLine(0, -2, 0, 2)

    def boundingRect(self):
        return QtCore.QRectF(-2, -2, 4, 4)

    def mouseDragEvent(self, ev):
        ev.accept()
        if ev.isStart():
            self.startPos = self.pos()
        elif ev.isFinish():
            self.setPos(*map(int, self.pos()))
        else:
            self.setPos(self.startPos + ev.pos() - ev.buttonDownPos())

        #        self.emit(self.CrossHairMoved)
        self.CrossHairMoved.emit()

        # def mouseReleaseEvent(self, ev):
        #     print 'CrossHair released'
        #     ev.accept()
        #     self.setPos(map(int, self.pos()))
        #     self.emit(self.Released)


class CaptureThread(QtCore.QThread):
    updateImage = QtCore.Signal()

    def __init__(self, andor, live=False):
        QtCore.QThread.__init__(self, parent=None)
        #        self.updateImage = QtCore.SIGNAL("UpdateImage")
        self.Andor = andor
        self.live = live

    def stop(self):
        self.isAborted = True
        self.wait()

    def run(self):
        self.Andor._current_x_axis = self.Andor.x_axis
        if self.live:
            self.Andor.isAborted = False
            while not self.Andor.isAborted:
                try:
                    self.SingleAcquire()
                except AndorWarning:
                    pass
        else:
            self.SingleAcquire()
        self.Andor.isAborted = False

    def SingleAcquire(self):
        self.Andor.raw_snapshot()
        if self.Andor._parameters['AcquisitionMode'] in [1, 2] and self.Andor._parameters['NKin'] > 1:
            if self.Andor._parameters['SoftwareWaitBetweenCaptures']:
                time.sleep(self.Andor._parameters['SoftwareWaitBetweenCaptures'])

            final_array = np.zeros(
                (self.Andor._parameters['NKin'],) + self.Andor.CurImage.shape[1:])
            final_array[0] = self.Andor.CurImage[0]
            for ii in range(1, self.Andor._parameters['NKin']):
                if self.Andor.isAborted:
                    break
                self.Andor.raw_snapshot()
                final_array[ii] = self.Andor.CurImage[0]
            self.Andor.CurImage = final_array

        self.updateImage.emit()


# self.emit(self.updateImage)


class WaitThread(QtCore.QThread):
    def __init__(self, andor):
        QtCore.QThread.__init__(self, parent=None)
        self.Andor = andor

    def run(self):
        self.Andor._logger.infor('Waiting for temperature to come up')
        temp = 30
        try:
            temp = self.Andor._dllWrapper('GetTemperature', outputs=(c_int(),))[0]
        except AndorWarning as warn:
            if warn.error_name != 'DRV_TEMP_OFF':
                raise warn
        if self.Andor.IsCoolerOn():
            self.Andor.CoolerOFF()
        if temp < 30:
            toggle = windll.user32.MessageBoxA(0, 'Camera is cold (%g), do you want to wait before ShutDown? '
                                                  '\n Not waiting can cause irreversible damage' % temp, '', 4)
            if toggle == 7:
                return
            else:
                while temp < -20:
                    self.Andor._logger.info('Waiting for temperature to come up. %g' % temp)
                    time.sleep(10)
                    try:
                        temp = self.Andor._dllWrapper('GetTemperature', outputs=(c_int(),))[0]
                    except AndorWarning as warn:
                        if warn.error_name != 'DRV_TEMP_OFF':
                            raise warn


ERROR_CODE = {
    20001: "DRV_ERROR_CODES",
    20002: "DRV_SUCCESS",
    20003: "DRV_VXNOTINSTALLED",
    20006: "DRV_ERROR_FILELOAD",
    20007: "DRV_ERROR_VXD_INIT",
    20010: "DRV_ERROR_PAGELOCK",
    20011: "DRV_ERROR_PAGE_UNLOCK",
    20013: "DRV_ERROR_ACK",
    20024: "DRV_NO_NEW_DATA",
    20026: "DRV_SPOOLERROR",
    20034: "DRV_TEMP_OFF",
    20035: "DRV_TEMP_NOT_STABILIZED",
    20036: "DRV_TEMP_STABILIZED",
    20037: "DRV_TEMP_NOT_REACHED",
    20038: "DRV_TEMP_OUT_RANGE",
    20039: "DRV_TEMP_NOT_SUPPORTED",
    20040: "DRV_TEMP_DRIFT",
    20050: "DRV_COF_NOTLOADED",
    20053: "DRV_FLEXERROR",
    20066: "DRV_P1INVALID",
    20067: "DRV_P2INVALID",
    20068: "DRV_P3INVALID",
    20069: "DRV_P4INVALID",
    20070: "DRV_INIERROR",
    20071: "DRV_COERROR",
    20072: "DRV_ACQUIRING",
    20073: "DRV_IDLE",
    20074: "DRV_TEMPCYCLE",
    20075: "DRV_NOT_INITIALIZED",
    20076: "DRV_P5INVALID",
    20077: "DRV_P6INVALID",
    20083: "P7_INVALID",
    20089: "DRV_USBERROR",
    20091: "DRV_NOT_SUPPORTED",
    20095: "DRV_INVALID_TRIGGER_MODE",
    20099: "DRV_BINNING_ERROR",
    20990: "DRV_NOCAMERA",
    20991: "DRV_NOT_SUPPORTED",
    20992: "DRV_NOT_AVAILABLE"
}

def main():
    andor = Andor()  # wvl_to_pxl=32.5 / 1600, magnification=30, pxl_size=16)
    app = QtWidgets.QApplication([])
    ui1 = andor.get_control_widget()
    ui2 = andor.get_preview_widget()
    print ui1, ui2

    ui1.show()
    ui2.show()
    andor.show_gui(True) 

if __name__ == '__main__':
    main()<|MERGE_RESOLUTION|>--- conflicted
+++ resolved
@@ -400,15 +400,11 @@
         self.SetParameter('SetTemperature', -90)
         self.SetParameter('CoolerMode', 0)
         self.SetParameter('FanMode', 0)
-<<<<<<< HEAD
-        self.SetParameter('OutAmp', 1)
-=======
         try:
             self.SetParameter('OutAmp', 1)
         except:
             self.OutAmp = 0
             self.log('This CCD does not have em mode','WARN')
->>>>>>> b5baa792
         self.CoolerON()
         #      self.GetAllParameters()
 
@@ -830,11 +826,8 @@
             self._func_dict[param] = func
             register_for_property_changes(self.Andor, param, self._func_dict[param])
         #self.Andor.updateGUI.connect(self.updateGUI)
-<<<<<<< HEAD
-=======
         self.autoLevel=True
         self.autoRange=False
->>>>>>> b5baa792
 
     def __del__(self):
         self._stopTemperatureThread = True
@@ -1248,12 +1241,8 @@
         if len(self.Andor.CurImage.shape) == 2:
             if self.Andor.CurImage.shape[0] > self.DisplayWidget._max_num_line_plots:
                 self.DisplayWidget.splitter.setSizes([1, 0])
-<<<<<<< HEAD
-                self.DisplayWidget.ImageDisplay.setImage(data.T, pos=tuple(map(operator.add, offset, (xvals[0],0))), autoRange=False,
-=======
                 self.DisplayWidget.ImageDisplay.setImage(data.T, pos=tuple(map(operator.add, offset, (xvals[0], 0))),
                                                          autoRange=self.autoRange,
->>>>>>> b5baa792
                                                          scale=(scale[0]*wavelengthScale[0],scale[1]*wavelengthScale[1]))
             else:
                 self.DisplayWidget.splitter.setSizes([0, 1])
@@ -1266,55 +1255,6 @@
             zvals = 0.99 * np.linspace(0, image.shape[0] - 1, image.shape[0])
             if image.shape[0] == 1:
                 image = image[0]
-<<<<<<< HEAD
-                if self.DisplayWidget.ImageDisplay.image is None:
-                    self.DisplayWidget.ImageDisplay.setImage(image, xvals=zvals,
-                                                         pos=tuple(map(operator.add, offset, (xvals[0],0))), autoRange=False,
-                                                         scale=(scale[0]*wavelengthScale[0],scale[1]*wavelengthScale[1]), autoLevels=True)
-                else:
-                    self.DisplayWidget.ImageDisplay.setImage(image, xvals=zvals,
-                                                         pos=tuple(map(operator.add, offset, (xvals[0],0))), autoRange=False,
-                                                         scale=(scale[0]*wavelengthScale[0],scale[1]*wavelengthScale[1]), autoLevels=False)
-
-            else:
-                self.DisplayWidget.ImageDisplay.setImage(image, xvals=zvals,
-                                                         pos=tuple(map(operator.add, offset, (xvals[0],0))), autoRange=False,
-                                                         scale=(scale[0]*wavelengthScale[0],scale[1]*wavelengthScale[1]))
-
-        chxmin = xvals[0]
-        chxmax = xvals[-1]
-        chymin = self.DisplayWidget.ImageDisplay.getImageItem().pos()[1]
-        chymax = self.DisplayWidget.ImageDisplay.getImageItem().pos()[1] + self.DisplayWidget.ImageDisplay.getImageItem().height()
-
-        # Keep the crosshairs within the image x range
-        ch1x, ch1y = self.DisplayWidget.CrossHair1.pos()
-        ch2x, ch2y = self.DisplayWidget.CrossHair2.pos()
-        if not (chxmin <= ch1x <= chxmax and chxmin <= ch2x <= chxmax):
-            if ch1x < chxmin:
-                self.DisplayWidget.CrossHair1.setPos(QtCore.QPointF(chxmin, ch1y))
-            if ch2x < chxmin:
-                self.DisplayWidget.CrossHair2.setPos(QtCore.QPointF(chxmin, ch2y))
-            if ch1x > chxmax:
-                self.DisplayWidget.CrossHair1.setPos(QtCore.QPointF(chxmax, ch1y))
-            if ch2x > chxmax:
-                self.DisplayWidget.CrossHair2.setPos(QtCore.QPointF(chxmax, ch2y))
-            self.DisplayWidget.ImageDisplay.autoRange()
-
-        # Keep the crosshairs within the image y range
-        ch1x, ch1y = self.DisplayWidget.CrossHair1.pos()
-        ch2x, ch2y = self.DisplayWidget.CrossHair2.pos()
-        if not (chymin <= ch1y <= chymax and chymin <= ch2y <= chymax):
-            if ch1y < chymin:
-                self.DisplayWidget.CrossHair1.setPos(QtCore.QPointF(ch1x, chymin))
-            if ch2y < chymin:
-                self.DisplayWidget.CrossHair2.setPos(QtCore.QPointF(ch2x, chymin))
-            if ch1y > chymax:
-                self.DisplayWidget.CrossHair1.setPos(QtCore.QPointF(ch1x, chymax))
-            if ch2y > chymax:
-                self.DisplayWidget.CrossHair2.setPos(QtCore.QPointF(ch2x, chymax))
-            self.DisplayWidget.ImageDisplay.autoRange()
-
-=======
                 # if self.DisplayWidget.ImageDisplay.image is None:
                 #     self.DisplayWidget.ImageDisplay.setImage(image, xvals=zvals,
                 #                                              pos=tuple(map(operator.add, offset, (xvals[0], 0))),
@@ -1371,7 +1311,6 @@
                 self.DisplayWidget.CrossHair2.setPos(QtCore.QPointF(ch2x, chymax))
             self.DisplayWidget.ImageDisplay.autoRange()
 
->>>>>>> b5baa792
         self.ImageUpdated.emit()
 
 
