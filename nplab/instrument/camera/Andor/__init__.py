# import nplab.utils.gui
from nplab.utils.gui import QtWidgets, QtCore, uic, QtGui
from nplab.instrument.camera import Camera, CameraParameter
from nplab.utils.notified_property import NotifiedProperty
from nplab.utils.thread_utils import background_action, locked_action
import nplab.datafile as df
from nplab.utils.array_with_attrs import ArrayWithAttrs
from nplab.utils.notified_property import register_for_property_changes

import os
import platform
import time
from ctypes import *
import numpy as np
import pyqtgraph
from pyqtgraph.graphicsItems.GradientEditorItem import Gradients
from nplab.ui.ui_tools import UiTools
import operator

class AndorCapabilities(Structure):
    _fields_ = [("ulSize", c_ulong),
                ("ulAcqModes", c_ulong),
                ("ulReadModes", c_ulong),
                ("ulTriggerModes", c_ulong),
                ("ulCameraType", c_ulong),
                ("ulPixelMode", c_ulong),
                ("ulSetFunctions", c_ulong),
                ("ulGetFunctions", c_ulong),
                ("ulFeatures", c_ulong),
                ("ulPCICard", c_ulong),
                ("ulEMGainCapability", c_ulong),
                ("ulFTReadModes", c_ulong)]


class AndorWarning(Warning):
    def __init__(self, code, msg, reply):
        super(AndorWarning, self).__init__()
        self.error_code = code
        self.error_name = ERROR_CODE[code]

        self.msg = msg
        self.reply = reply

    def __str__(self):
        return self.error_name + '\n Error sent: ' + self.msg + '\n Error reply: ' + self.reply


class AndorParameter(NotifiedProperty):
    """A quick way of creating a property that alters an Andor parameter.
    
    NB the property will be read immediately after it's written, to ensure
    that the value we send to any listening controls/indicators is correct
    (otherwise we'd send them the value that was requested, even if it was
    not valid).  This behaviour can be disabled by setting read_back to False
    in the constructor.
    """

    def __init__(self, parameter_name, doc=None, read_back=True):
        """Create a property that reads and writes the given parameter.
        
        This internally uses the `get_camera_parameter` and 
        `set_camera_parameter` methods, so make sure you override them.
        """
        if doc is None:
            doc = "Adjust the camera parameter '{0}'".format(parameter_name)
        super(AndorParameter, self).__init__(fget=self.fget,
                                             fset=self.fset,
                                             doc=doc,
                                             read_back=read_back)
        self.parameter_name = parameter_name

    def fget(self, obj):
        value = obj.GetParameter(self.parameter_name)
        if (type(value) == tuple) and (len(value) == 1):
            return value[0]
        else:
            return value

    def fset(self, obj, value):
        if type(value) != tuple:
            value = (value,)
        obj.SetParameter(self.parameter_name, value)


class AndorBase:
    """
    The self.parameters dictionary contains all the information necessary to deal with the camera parameters. Each
    entry in the dictionary corresponds to a specific parameter and allows you to specify the Get and/or Set command
    name and datatype (from the .dll).

    Most parameters are straightforward, since the Andor dll either has inputs (for setting parameters) or outputs
    (for getting parameters). So you can just intuitively call Andor.GetParameter(name) or Andor.SetParameter(name, value)
    with name and value provided by the user.
    Some parameters, like VSSpeed, HSSpeed..., require inputs to get outputs, so the user must say, e.g.,
        Andor.GetParameter('VSSpeed', 0)
    Which does not return the current VSSpeed, but the VSSpeed (in us) of the setting 0.
    """

    def __init__(self):
        if platform.system() == 'Windows':
            if platform.architecture()[0] == '32bit':
                self.dll = windll.LoadLibrary(os.path.dirname(__file__) + "\\atmcd32d")
            elif platform.architecture()[0] == '64bit':
                self.dll = CDLL(os.path.dirname(__file__) + "\\atmcd64d")
            else:
                raise Exception("Cannot detect Windows architecture")
        elif platform.system() == "Linux":
            dllname = "usr/local/lib/libandor.so"
            self.dll = cdll.LoadLibrary(dllname)
        else:
            raise Exception("Cannot detect operating system for Andor")
            #       self.channel = (0,)
        self.parameters = parameters
        # , Inputs=(c_int, c_int,)
        self.Initialize()

    #        self.capabilities = {}
    #        for property_name in self.parameters:
    #            print property_name
    #            setattr(self, property_name, AndorParameter(property_name))

    def __del__(self):
        """
        If the camera is not a Newton, we start a thread that determines whether the camera is too cold for shutdown.
        This can be modified to include other cameras that are safe to shutdown when cold
        :return:
        """
        if self.parameters['Capabilities']['value']['CameraType'] != 8:
            waitThread = WaitThread(self)
            waitThread.start()
            waitThread.wait()
        self._dllWrapper('ShutDown')
        libHandle = self.dll._handle
        if platform.system() == 'Windows':
            if platform.architecture()[0] == '32bit':
                windll.kernel32.FreeLibrary(libHandle)
            elif platform.architecture()[0] == '64bit':
                # Following http://stackoverflow.com/questions/19547084/can-i-explicitly-close-a-ctypes-cdll
                from ctypes import wintypes
                kernel32 = WinDLL('kernel32')
                kernel32.FreeLibrary.argtypes = [wintypes.HMODULE]
                kernel32.FreeLibrary(libHandle)
            else:
                raise Exception("Cannot detect Windows architecture")
        elif platform.system() == "Linux":
            cdll.LoadLibrary('libdl.so').dlclose(libHandle)
        del self.dll

    '''Base functions'''

    @locked_action
    def _dllWrapper(self, funcname, inputs=(), outputs=(), reverse=False):
        """Handler for all the .dll calls of the Andor

        Parameters
        ----------
        funcname    Name of the dll function to be called
        inputs      Inputs to be handed in to the dll function
        outputs     Outputs to be expected from the dll
        reverse     Whether to have the inputs first or the outputs first when calling the dll

        Returns
        -------

        """
        dll_input = ()
        if reverse:
            for output in outputs:
                dll_input += (byref(output),)
            for inpt in inputs:
                dll_input += (inpt['type'](inpt['value']),)
        else:
            for inpt in inputs:
                dll_input += (inpt['type'](inpt['value']),)
            for output in outputs:
                dll_input += (byref(output),)
        error = getattr(self.dll, funcname)(*dll_input)
        self._errorHandler(error, funcname, *(inputs + outputs))

        returnVals = ()
        for output in outputs:
            if hasattr(output, 'value'):
                returnVals += (output.value,)
            if isinstance(output, AndorCapabilities):
                dicc = {}
                for key, value in output._fields_:
                    dicc[key[2:]] = getattr(output, key)
                returnVals += (dicc,)
        if len(returnVals) == 1:
            return returnVals[0]
        else:
            return returnVals

    def _errorHandler(self, error, funcname='', *args):
        if '_logger' in self.__dict__:
            self._logger.debug("[%s]: %s %s" % (funcname, ERROR_CODE[error], str(args)))
        #        elif 'verbosity' in self.__dict__:
        #            if self.verbosity:
        #                self._logger.error("[%s]: %s" % (funcname, ERROR_CODE[error]))
        if funcname == 'GetTemperature':
            return
        if error != 20002:
            raise AndorWarning(error, funcname, ERROR_CODE[error])

    @background_action
    def _constantlyUpdateTemperature(self):
        self.aborted = False
        while not self.aborted:
            print self.GetParameter('CurrentTemperature')
            time.sleep(10)

    def SetParameter(self, param_loc, *inputs):
        """Parameter setter

        Using the information contained in the self.parameters dictionary, send a general parameter set command to the
        Andor. The command name, and number of inputs and their types are stored in the self.parameters

        Parameters
        ----------
        param_loc   dictionary key of self.parameters
        inputs      inputs required to set the particular parameter. Must be at least one

        Returns
        -------

        """
        if len(inputs) == 1 and type(inputs[0]) == tuple:
            if len(np.shape(inputs)) == 2:
                inputs = inputs[0]
            elif len(np.shape(inputs)) == 3:
                inputs = inputs[0][0]
        if 'Set' in self.parameters[param_loc]:
            func = self.parameters[param_loc]['Set']

            form_in = ()
            if 'Input_params' in func:
                for input_param in func['Input_params']:
                    form_in += ({'value': getattr(self, input_param[0]), 'type': input_param[1]},)
            for ii in range(len(inputs)):
                form_in += ({'value': inputs[ii], 'type': func['Inputs'][ii]},)
            self._dllWrapper(func['cmdName'], inputs=form_in)

            if len(inputs) == 1:
                self.parameters[param_loc]['value'] = inputs[0]
            else:
                self.parameters[param_loc]['value'] = inputs

            if 'Finally' in self.parameters[param_loc]:
                self.GetParameter(self.parameters[param_loc]['Finally'])
                #       if 'GetAfterSet' in self.parameters[param_loc]:
                #          self.GetParameter(param_loc, *inputs)
        if 'Get' not in self.parameters[param_loc].keys():
            if len(inputs) == 1:
                setattr(self, '_' + param_loc, inputs[0])
            else:
                setattr(self, '_' + param_loc, inputs)
            self.parameters[param_loc]['value'] = getattr(self, '_' + param_loc)

    def GetParameter(self, param_loc, *inputs):
        """Parameter getter

        Using the information contained in the self.parameters dictionary, send a general parameter get command to the
        Andor. The command name, and number of inputs and their types are stored in the self.parameters

        Parameters
        ----------
        param_loc   dictionary key of self.parameters
        inputs      optional inputs for getting the specific parameter

        Returns
        -------

        """
        if 'Get' in self.parameters[param_loc].keys():
            func = self.parameters[param_loc]['Get']

            form_out = ()
            if param_loc == 'Capabilities':
                form_out += (func['Outputs'][0],)
            else:
                for output in func['Outputs']:
                    form_out += (output(),)
            form_in = ()
            if 'Input_params' in func:
                for input_param in func['Input_params']:
                    form_in += ({'value': getattr(self, input_param[0]), 'type': input_param[1]},)
            for ii in range(len(inputs)):
                form_in += ({'value': inputs[ii], 'type': func['Inputs'][ii]},)
            if 'Iterator' not in func.keys():
                vals = self._dllWrapper(func['cmdName'], inputs=form_in, outputs=form_out)
            else:
                vals = ()
                for i in range(getattr(self, func['Iterator'])):
                    form_in_iterator = form_in + ({'value': i, 'type': c_int},)
                    vals += (self._dllWrapper(func['cmdName'], inputs=form_in_iterator, outputs=form_out),)
            # if len(vals) == 1:
            #     vals = vals[0]
            self.parameters[param_loc]['value'] = vals
            return vals
        elif 'Get_from_prop' in self.parameters[param_loc].keys() and hasattr(self, '_' + param_loc):
            vals = getattr(self, self.parameters[param_loc]['Get_from_prop'])[getattr(self, '_' + param_loc)]
            self.parameters[param_loc]['value'] = vals
            return vals
        elif 'Get_from_fixed_prop' in self.parameters[param_loc].keys():
            vals = getattr(self, self.parameters[param_loc]['Get_from_fixed_prop'])[0]
            self.parameters[param_loc]['value'] = vals
            return vals

        elif hasattr(self, '_' + param_loc):
            self.parameters[param_loc]['value'] = getattr(self, '_' + param_loc)
            return getattr(self, '_' + param_loc)
        else:
            self._logger.info('The ' + param_loc + ' has not previously been set!')
            return None

    def GetAllParameters(self):
        '''Gets all the parameters that can be gotten
        Returns:
            An up to date paramters dict containing only values and names
        '''
        param_dict = dict()
        for param in self.parameters:
            param_dict[param] = getattr(self, param)
        return param_dict

    def SetAllParameters(self, Param_dict):
        """Sets the values of the parameters listed within the dict Param_dict, It can take any number of parameters
        """
        if type(Param_dict) == dict:

            for param in Param_dict:
                if hasattr(self, param):
                    if Param_dict[param] != None:
                        if 'Get_from_prop' in self.parameters[param]:
                            value = getattr(self, self.parameters[param]['Get_from_prop'])[np.where(
                                np.array(getattr(self, self.parameters[param]['Get_from_prop'])) == Param_dict[param])[
                                0][0]]
                        else:
                            value = Param_dict[param]
                        try:
                            setattr(self, param, value)
                        except Exception as e:
                            print e, param
                    else:
                        self._logger.info('%s has not been set, as the value provided was "None" ' % param)
                else:
                    self._logger.warn('The parameter ' + param + 'does not exist and therefore cannot be set')
        else:
            self._logger.warn('Parameter set input must be a dict!')

    # def SetAllParameters(self, parameters):
    #     # msg = ''
    #     for param in parameters.keys():
    #         if param not in ['EMMode', 'FastKinetics', 'ImageRotate', 'HSSpeed', 'VSSpeed', 'PreAmpGain', 'BitDepth',
    #                          'NumHSSpeed']:
    #             if 'Set' in self.parameters[param] and 'value' in self.parameters[param]:
    #                 if self.parameters[param]['value'] is not None:
    #                     if hasattr(self.parameters[param]['value'], '__iter__'):
    #                         self.SetParameter(param, *self.parameters[param]['value'])
    #                     else:
    #                         self.SetParameter(param, self.parameters[param]['value'])
    #
    #     #             else:
    #     #                 msg += param + ' '
    #     # self._logger.info('')

    '''Used functions'''

    def abort(self):
        try:
            self._dllWrapper('AbortAcquisition')
        except AndorWarning:
            pass

    def Initialize(self):
        self._dllWrapper('Initialize', outputs=(c_char(),))

        self.channel = 0
        self.backgrounded = False
        self.SetParameter('ReadMode', 4)
        self.SetParameter('AcquisitionMode', 1)
        self.SetParameter('TriggerMode', 0)
        self.SetParameter('Exposure', 0.01)
        self.SetParameter('Image', 1, 1, 1, self.DetectorShape[0], 1,
                          self.DetectorShape[1])
        self.SetParameter('Shutter', 1, 0, 1, 1)
        self.SetParameter('SetTemperature', -90)
        self.SetParameter('CoolerMode', 0)
        self.SetParameter('FanMode', 0)
        try:
            self.SetParameter('OutAmp', 1)
        except:
<<<<<<< HEAD
            print 'Amplifier Error. OutAmp set to 0.'
            self.SetParameter('OutAmp', 0)
=======
            self.OutAmp = 0
            self.log('This CCD does not have em mode','WARN')
>>>>>>> 322ad86d
        self.CoolerON()
        #      self.GetAllParameters()

    # @background_action
    @locked_action
    def capture(self):
        """Capture function for Andor

        Wraps the three steps required for a camera acquisition: StartAcquisition, WaitForAcquisition and
        GetAcquiredData. The function also takes care of ensuring that the correct shape of array is passed to the
        GetAcquiredData call, according to the currently set parameters of the camera.

        Returns
        -------
        A numpy array containing the captured image(s)
        The number of images taken
        The shape of the images taken

        """
        self._dllWrapper('StartAcquisition')
        self._dllWrapper('WaitForAcquisition')
        self.WaitForDriver()

        if self.parameters['AcquisitionMode']['value'] == 4:
            num_of_images = 1  # self.parameters['FastKinetics']['value'][1]
            image_shape = (self.parameters['FastKinetics']['value'][-1], self.parameters['DetectorShape']['value'][0])
        else:
            if self.parameters['AcquisitionMode']['value'] == 1:
                num_of_images = 1
            elif self.parameters['AcquisitionMode']['value'] == 2:
                num_of_images = 1
            elif self.parameters['AcquisitionMode']['value'] == 3:
                num_of_images = self.parameters['NKin']['value']
            else:
                raise NotImplementedError('Acquisition Mode %g' % self.parameters['AcquisitionMode']['value'])

            if self.parameters['ReadMode']['value'] == 0:
                if self.parameters['IsolatedCropMode']['value'][0]:
                    image_shape = (
                        self.parameters['IsolatedCropMode']['value'][2] / self.parameters['IsolatedCropMode']['value'][
                            4],)
                else:
                    image_shape = (self.parameters['DetectorShape']['value'][0] / self.parameters['FVBHBin']['value'],)
            elif self.parameters['ReadMode']['value'] == 3:
                image_shape = (self.parameters['DetectorShape']['value'][0],)
            elif self.parameters['ReadMode']['value'] == 4:
                if self.parameters['IsolatedCropMode']['value'][0]:
                    image_shape = (
                        self.parameters['IsolatedCropMode']['value'][1] / self.parameters['IsolatedCropMode']['value'][
                            3],
                        self.parameters['IsolatedCropMode']['value'][2] / self.parameters['IsolatedCropMode']['value'][
                            4])
                else:
                    image_shape = (
                        (self.parameters['Image']['value'][5] - self.parameters['Image']['value'][4] + 1) /
                        self.parameters['Image']['value'][1],
                        (self.parameters['Image']['value'][3] - self.parameters['Image']['value'][2] + 1) /
                        self.parameters['Image']['value'][0],)
            else:
                raise NotImplementedError('Read Mode %g' % self.parameters['ReadMode']['value'])

        dim = num_of_images * np.prod(image_shape)
        cimageArray = c_int * dim
        cimage = cimageArray()
        if '_logger' in self.__dict__:
            self._logger.debug('Getting AcquiredData for %i images with dimension %s' % (num_of_images, image_shape))
        try:
            self._dllWrapper('GetAcquiredData', inputs=({'type': c_int, 'value': dim},), outputs=(cimage,),
                             reverse=True)
            imageArray = []
            for i in range(len(cimage)):
                imageArray.append(cimage[i])
        except RuntimeWarning as e:
            if '_logger' in self.__dict__:
                self._logger.warn('Had a RuntimeWarning: %s' % e)
            imageArray = []
            for i in range(len(cimage)):
                imageArray.append(0)

        return imageArray, num_of_images, image_shape

    # @locked_action
    def SetImage(self, *params):
        """Set camera parameters for either the IsolatedCrop mode or Image mode

        Parameters
        ----------
        params  optional, inputs for either the IsolatedCrop mode or Image mode

        Returns
        -------

        """
        if self.parameters['IsolatedCropMode']['value'][0]:
            if len(params) == 0:
                params += (self.parameters['IsolatedCropMode']['value'])
            elif len(params) != 5:
                raise ValueError('Wrong number of parameters (need bool, cropheight, cropwidth, vbin, hbin')

            # Making sure we pass a valid set of parameters
            params = list(params)
            params[1] -= (params[1]) % params[3]
            params[2] -= (params[2]) % params[4]
            self.SetParameter('IsolatedCropMode', *params)
        else:
            if len(params) == 0:
                params = self.parameters['Image']['value']
            elif len(params) != 6:
                raise ValueError('Wrong number of parameters (need hbin, vbin, hstart, hend, vstart, vend')

            # Making sure we pass a valid set of parameters
            params = list(params)
            params[3] -= (params[3] - params[2] + 1) % params[0]
            params[5] -= (params[5] - params[4] + 1) % params[1]
            self.SetParameter('Image', *params)

    # @locked_action
    def SetROI(self, *params):
        if len(params) != 4:
            raise ValueError('Wrong number of inputs')
        current_binning = self.parameters['Image']['value'][:2]
        self.SetImage(*(current_binning + params))

    # @locked_action
    def SetBinning(self, *params):
        if len(params) not in [1, 2]:
            raise ValueError('Wrong number of inputs')
        if len(params) == 1:
            params += params
        current_ROI = self.parameters['Image']['value'][2:]
        self.SetImage(*(params + current_ROI))

    @locked_action
    def SetFastKinetics(self, n_rows=None):
        """Set the parameters for the Fast Kinetic mode

        Uses the already set parameters of exposure time, ReadMode, and binning as defaults to be passed to the Fast
        Kinetic parameter setter

        Parameters
        ----------
        n_rows

        Returns
        -------

        """

        if n_rows is None:
            n_rows = self.parameters['FastKinetics']['value'][0]

        series_Length = int(self.parameters['DetectorShape']['value'][1] / n_rows) - 1
        expT = self.parameters['AcquisitionTimings']['value'][0]
        mode = self.parameters['ReadMode']['value']
        hbin = self.parameters['Image']['value'][0]
        vbin = self.parameters['Image']['value'][1]
        offset = self.parameters['DetectorShape']['value'][1] - n_rows

        self.SetParameter('FastKinetics', n_rows, series_Length, expT, mode, hbin, vbin, offset)

    def GetStatus(self):
        error = self._dllWrapper('GetStatus', outputs=(c_int(),))
        self._status = ERROR_CODE[error]
        return self._status

    @locked_action
    def WaitForDriver(self):
        """
        This function is here because the dll.WaitForAcquisition does not work when in Accumulate mode

        Returns
        -------

        """
        status = c_int()
        self.dll.GetStatus(byref(status))
        while ERROR_CODE[status.value] == 'DRV_ACQUIRING':
            time.sleep(0.1)
            self.dll.GetStatus(byref(status))

    def CoolerON(self):
        self._dllWrapper('CoolerON')

    def CoolerOFF(self):
        self._dllWrapper('CoolerOFF')

    def IsCoolerOn(self):
        self.Cooler = self._dllWrapper('IsCoolerOn', outputs=(c_int(),))
        return self.Cooler

    def GetSeriesProgress(self):
        acc = c_long()
        series = c_long()
        error = self.dll.GetAcquisitionProgress(byref(acc), byref(series))
        if ERROR_CODE[error] == "DRV_SUCCESS":
            return series.value
        else:
            return None

    def GetAccumulationProgress(self):
        acc = c_long()
        series = c_long()
        error = self.dll.GetAcquisitionProgress(byref(acc), byref(series))
        if ERROR_CODE[error] == "DRV_SUCCESS":
            return acc.value
        else:
            return None

    def save_params_to_file(self, filepath=None):
        if filepath == None:
            data_file = df.create_file(set_current=False, mode='a')
        else:
            data_file = df.DataFile(filepath)
        data_file.create_dataset(name='AndorSettings', data=[], attrs=self.GetAllParameters())
        data_file.close()

    def load_params_from_file(self, filepath=None):
        if filepath == None:
            data_file = df.open_file(set_current=False, mode='r')
        else:
            data_file = df.DataFile(filepath)
        if 'AndorSettings' in data_file.keys():
            self.SetAllParameters(dict(data_file['AndorSettings'].attrs))
        else:
            self._logger.error('Load settings failed as "AndorSettings" does not exist')
        data_file.close()


parameters = dict(
    channel=dict(value=0),
    backgrounded=dict(value=False),
    background=dict(value=None),
    SoftwareWaitBetweenCaptures=dict(value=0),
    DetectorShape=dict(Get=dict(cmdName='GetDetector', Outputs=(c_int, c_int)), value=None),
    SerialNumber=dict(Get=dict(cmdName='GetCameraSerialNumber', Outputs=(c_int,)), value=None),
    HeadModel=dict(Get=dict(cmdName='GetHeadModel', Outputs=(c_char,) * 20), value=None),
    Capabilities=dict(Get=dict(cmdName='GetCapabilities', Outputs=(
        AndorCapabilities(sizeof(c_ulong) * 12, 0, 0, 0, 0, 0, 0, 0, 0, 0, 0, 0),)), value=None),
    AcquisitionMode=dict(Set=dict(cmdName='SetAcquisitionMode', Inputs=(c_int,)), value=None),
    TriggerMode=dict(Set=dict(cmdName='SetTriggerMode', Inputs=(c_int,)), value=None),
    ReadMode=dict(Set=dict(cmdName='SetReadMode', Inputs=(c_int,)), value=None),
    CropMode=dict(Set=dict(cmdName='SetCropMode', Inputs=(c_int,) * 3), value=None),
    IsolatedCropMode=dict(Set=dict(cmdName='SetIsolatedCropMode', Inputs=(c_int,) * 5), value=(0,)),
    AcquisitionTimings=dict(Get=dict(cmdName='GetAcquisitionTimings', Outputs=(c_float, c_float, c_float)),
                            value=None),
    AccumCycleTime=dict(Set=dict(cmdName='SetAccumulationCycleTime', Inputs=(c_float,)),
                        Finally='AcquisitionTimings'),
    KinCycleTime=dict(Set=dict(cmdName='SetKineticCycleTime', Inputs=(c_float,)),
                      Finally='AcquisitionTimings'),
    Exposure=dict(Set=dict(cmdName='SetExposureTime', Inputs=(c_float,)), Get_from_fixed_prop='AcquisitionTimings'),
    Image=dict(Set=dict(cmdName='SetImage', Inputs=(c_int,) * 6), value=None),
    NAccum=dict(Set=dict(cmdName='SetNumberAccumulations', Inputs=(c_int,)), value=1),
    NKin=dict(Set=dict(cmdName='SetNumberKinetics', Inputs=(c_int,)), value=1),
    FastKinetics=dict(Set=dict(cmdName='SetFastKineticsEx', Inputs=(c_int, c_int, c_float,) + (c_int,) * 4)),
    EMGain=dict(Set=dict(cmdName='SetEMCCDGain', Inputs=(c_int,)),
                Get=dict(cmdName='GetEMCCDGain', Outputs=(c_int,)), value=None),
    EMAdvancedGain=dict(Set=dict(cmdName='SetEMAdvanced', Inputs=(c_int,)), value=None),
    EMMode=dict(Set=dict(cmdName='SetEMCCDGainMode', Inputs=(c_int,)), value=None),
    EMGainRange=dict(Set=dict(cmdName='GetEMCCDGainRange', Outputs=(c_int,) * 2), value=None),
    Shutter=dict(Set=dict(cmdName='SetShutter', Inputs=(c_int,) * 4), value=None),
    CoolerMode=dict(Set=dict(cmdName='SetCoolerMode', Inputs=(c_int,)), value=None),
    FanMode=dict(Set=dict(cmdName='SetFanMode', Inputs=(c_int,)), value=None),
    ImageFlip=dict(Set=dict(cmdName='SetImageFlip', Inputs=(c_int,) * 2), value=None),
    ImageRotate=dict(Set=dict(cmdName='SetImageRotate', Inputs=(c_int,)), value=None),
    CurrentTemperature=dict(Get=dict(cmdName='GetTemperature', Outputs=(c_int,)), value=None),
    SetTemperature=dict(Set=dict(cmdName='SetTemperature', Inputs=(c_int,)), value=None),
    OutAmp=dict(Set=dict(cmdName='SetOutputAmplifier', Inputs=(c_int,))),
    FrameTransferMode=dict(Set=dict(cmdName='SetFrameTransferMode', Inputs=(c_int,)), value=None),
    SingleTrack=dict(Set=dict(cmdName='SetSingleTrack', Inputs=(c_int,) * 2), value=None),
    MultiTrack=dict(Set=dict(cmdName='SetMultiTrack', Inputs=(c_int,) * 3, Outputs=(c_int,) * 2)),
    FVBHBin=dict(Set=dict(cmdName='SetFVBHBin', Inputs=(c_int,)), value=None),
    Spool=dict(Set=dict(cmdName='SetSpool', Inputs=(c_int, c_int, c_char, c_int)), value=None),
    NumVSSpeed=dict(Get=dict(cmdName='GetNumberVSSpeeds', Outputs=(c_int,)), value=None),
    NumHSSpeed=dict(Get=dict(cmdName='GetNumberHSSpeeds', Outputs=(c_int,),
                             Input_params=(('channel', c_int), ('OutAmp', c_int))), value=None),
    VSSpeed=dict(Set=dict(cmdName='SetVSSpeed', Inputs=(c_int,)), Get_from_prop='VSSpeeds', GetAfterSet=True),
    VSSpeeds=dict(Get=dict(cmdName='GetVSSpeed', Inputs=(c_int,), Outputs=(c_float,), Iterator='NumVSSpeed'),
                  GetAfterSet=True),
    # why no work?
    HSSpeed=dict(Set=dict(cmdName='SetHSSpeed', Inputs=(c_int,), Input_params=(('OutAmp', c_int),)),
                 Get_from_prop='HSSpeeds'),
    HSSpeeds=dict(Get=dict(cmdName='GetHSSpeed', Inputs=(c_int,) * 2, Iterator='NumHSSpeed', Outputs=(c_float,),
                           Input_params=(('channel', c_int), ('OutAmp', c_int),))),
    NumPreAmp=dict(Get=dict(cmdName='GetNumberPreAmpGains', Outputs=(c_int,))),
    PreAmpGains=dict(Get=dict(cmdName='GetPreAmpGain', Inputs=(c_int,), Outputs=(c_float,), Iterator='NumPreAmp')),
    PreAmpGain=dict(Set=dict(cmdName='SetPreAmpGain', Inputs=(c_int,)), Get_from_prop='PreAmpGains', GetAfterSet=True),
    NumADChannels=dict(Get=dict(cmdName='GetNumberADChannels', Outputs=(c_int,))),
    ADChannel=dict(Set=dict(cmdName='SetADChannel', Inputs=(c_int,))),
    BitDepth=dict(Get=dict(cmdName='GetBitDepth', Inputs=(c_int,), Outputs=(c_int,), Iterator='NumADChannels'))
)
for param_name in parameters:
    setattr(AndorBase, param_name, AndorParameter(param_name))


class Andor(Camera, AndorBase):
    #    Exposure = CameraParameter('Exposure', "The exposure time in s")
    #    AcquisitionMode = CameraParameter('AcquisitionMode')
    #    TriggerMode = CameraParameter('TriggerMode')
    metadata_property_names = ('Exposure', 'AcquisitionMode', 'TriggerMode', 'background','x_axis')

    def __init__(self, settings_filepath=None, **kwargs):
        Camera.__init__(self)
        AndorBase.__init__(self)

        # self.wvl_to_pxl = kwargs['wvl_to_pxl']
        # self.magnification = kwargs['magnification']
        # self.pxl_size = kwargs['pxl_size']

        self.CurImage = None
        self.background = None
        try:
            self.x_axis = None
        except AttributeError:
            pass

        if settings_filepath != None:
            self.load_params_from_file(settings_filepath)
        self.isAborted = False

    '''Used functions'''

    def Abort(self):
        self.isAborted = True
        self.abort()

    def raw_snapshot(self):
        try:
            imageArray, num_of_images, image_shape = self.capture()

            self.imageArray = imageArray

            # The image is reversed depending on whether you read in the conventional CCD register or the EM register, so we reverse it back
            if self.parameters['OutAmp']['value']:
                self.CurImage = np.reshape(self.imageArray, (num_of_images,) + image_shape)[..., ::-1]
            else:
                self.CurImage = np.reshape(self.imageArray, (num_of_images,) + image_shape)
            self.CurImage = self.bundle_metadata(self.CurImage)
            if len(self.CurImage) == 1:
                return 1, self.CurImage[0]
            else:
                return 1, self.CurImage
        except Exception as e:
            self._logger.warn("Couldn't Capture because %s" % e)

    def get_camera_parameter(self, parameter_name):
        return self.GetParameter(parameter_name)

    def set_camera_parameter(self, parameter_name, parameter_value):
        try:
            self.SetParameter(parameter_name, parameter_value)
        except Exception as e:
            self.log('paramter' +parameter_name+' could not be set with the value '+parameter_value+
                     'due to error '+str(e))
            

    def get_qt_ui(self):
        if not hasattr(self, 'ui'):
            self.ui = AndorUI(self)
        elif not isinstance(self.ui, AndorUI):
            self.ui = AndorUI(self)
        return self.ui

    def get_control_widget(self):
        return self.get_qt_ui()

    def get_preview_widget(self):
        ui = self.get_qt_ui()
        if ui.DisplayWidget is None:
            ui.DisplayWidget = DisplayWidget()
        return self.ui.DisplayWidget

    #
    # def getRelevantParameters(self):
    #     relevant_parameters = ['AcquisitionMode', 'ReadMode', 'Image', 'Exposure', 'NKin']
    #     dicc = {}
    #     for param in relevant_parameters:
    #         dicc[param] = self.parameters[param]['value']
    #     return dicc
    # def setRelevantParameters(self, parameters):
    #     for param in parameters:
    #         if hasattr(parameters[param], '__iter__'):
    #             self.SetParameter(param, *parameters[param])
    #         else:
    #             self.SetParameter(param, parameters[param])

    '''Not-used functions'''

    # def SaveAsFITS(self, filename, type):
    #     error = self.dll.SaveAsFITS(filename, type)
    #     self.verbose(ERROR_CODE[error], sys._getframe().f_code.co_name)
    #     return ERROR_CODE[error]


# TODO: get the GUI to update when parameters are changed from the command line
class AndorUI(QtWidgets.QWidget, UiTools):
    ImageUpdated = QtCore.Signal()

    def __init__(self, andor):
        assert isinstance(andor, Andor), "instrument must be an Andor"
        super(AndorUI, self).__init__()
        #        self.ImageUpdated = QtCore.SIGNAL('AndorImageUpdated')
        self.captureThread = None
        self.Andor = andor
        self.DisplayWidget = None

        uic.loadUi((os.path.dirname(__file__) + '/andor.ui'), self)

        self._setup_signals()
        self.updateGUI()
        self.BinningChanged()
        self.data_file = None
        self.save_all_parameters = False

        self.gui_params = ['ReadMode', 'Exposure', 'CoolerMode'
            , 'AcquisitionMode', 'OutAmp', 'TriggerMode']
        self._func_dict = {}
        for param in self.gui_params:
            func = self.callback_to_update_prop(param)
            self._func_dict[param] = func
            register_for_property_changes(self.Andor, param, self._func_dict[param])
        #self.Andor.updateGUI.connect(self.updateGUI)

    def __del__(self):
        self._stopTemperatureThread = True
        if self.DisplayWidget is not None:
            self.DisplayWidget.hide()
            self.DisplayWidget.close()

    def _setup_signals(self):
        self.comboBoxAcqMode.activated.connect(self.AcquisitionModeChanged)
        self.comboBoxBinning.activated.connect(self.BinningChanged)
        self.comboBoxReadMode.activated.connect(self.ReadModeChanged)
        self.comboBoxTrigMode.activated.connect(self.TrigChanged)
        self.spinBoxNumFrames.valueChanged.connect(self.NumFramesChanged)
        self.spinBoxNumFrames.setRange(1,1000000)
        self.spinBoxNumAccum.valueChanged.connect(self.NumAccumChanged)
        self.spinBoxNumRows.valueChanged.connect(self.NumRowsChanged)
        self.spinBoxCenterRow.valueChanged.connect(self.NumRowsChanged)
        self.checkBoxROI.stateChanged.connect(self.ROI)
        self.checkBoxCrop.stateChanged.connect(self.IsolatedCrop)
        self.checkBoxCooler.stateChanged.connect(self.Cooler)
        # self.checkBoxAutoExp.stateChanged.connect(self.AutoExpose)
        self.checkBoxEMMode.stateChanged.connect(self.OutputAmplifierChanged)
        self.spinBoxEMGain.valueChanged.connect(self.EMGainChanged)
        self.lineEditExpT.editingFinished.connect(self.ExposureChanged)
        self.lineEditExpT.setValidator(QtGui.QDoubleValidator())
        self.pushButtonDiv5.clicked.connect(lambda: self.ExposureChanged('/'))
        self.pushButtonTimes5.clicked.connect(lambda: self.ExposureChanged('x'))

        self.pushButtonCapture.clicked.connect(self.Capture)
        self.pushButtonLive.clicked.connect(self.Live)
        self.pushButtonAbort.clicked.connect(self.Abort)
        self.save_pushButton.clicked.connect(self.Save)
        self.pushButtonTakeBG.clicked.connect(self.take_background)
        self.checkBoxRemoveBG.stateChanged.connect(self.remove_background)
        self.referesh_groups_pushButton.clicked.connect(self.update_groups_box)

    @background_action
    def _constantlyUpdateTemperature(self):
        self._stopTemperatureThread = False
        self.Andor.GetParameter('CurrentTemperature')
        while np.abs(self.Andor.parameters['CurrentTemperature']['value'] -
                             self.Andor.parameters['SetTemperature']['value']) > 2:
            if self._stopTemperatureThread:
                break
            temp = self.Andor.GetParameter('CurrentTemperature')
            self.checkBoxCooler.setText('Cooler (%g)' % temp)
            for ii in range(100):
                if self._stopTemperatureThread:
                    return
                time.sleep(0.1)

    # GUI FUNCTIONS
    def updateGUI(self):
        trig_modes = {0: 0, 1: 1, 6: 2}
        self.comboBoxAcqMode.setCurrentIndex(self.Andor.parameters['AcquisitionMode']['value'] - 1)
        self.AcquisitionModeChanged()
        self.comboBoxReadMode.setCurrentIndex(self.Andor.parameters['ReadMode']['value'])
        self.ReadModeChanged()
        self.comboBoxTrigMode.setCurrentIndex(trig_modes[self.Andor.parameters['TriggerMode']['value']])
        self.TrigChanged()
        self.comboBoxBinning.setCurrentIndex(np.log2(self.Andor.parameters['Image']['value'][0]))
        self.BinningChanged()
        self.spinBoxNumFrames.setValue(self.Andor.parameters['NKin']['value'])

        self.Andor.GetParameter('AcquisitionTimings')
        self.lineEditExpT.setText(
            str(float('%#e' % self.Andor.parameters['AcquisitionTimings']['value'][0])).rstrip('0'))

    def Cooler(self):
        if self.checkBoxCooler.isChecked():
            if not self.Andor.IsCoolerOn():
                self.Andor.CoolerON()
                self.TemperatureUpdateThread = self._constantlyUpdateTemperature()
        else:
            if self.Andor.IsCoolerOn():
                self.Andor.CoolerOFF()
                if self.TemperatureUpdateThread.isAlive():
                    self._stopTemperatureThread = True

    def AcquisitionModeChanged(self):
        available_modes = ['Single', 'Accumulate', 'Kinetic', 'Fast Kinetic']
        currentMode = self.comboBoxAcqMode.currentText()
        self.Andor.SetParameter('AcquisitionMode', available_modes.index(currentMode) + 1)

        if currentMode == 'Fast Kinetic':
            self.spinBoxNumRows.show()
            self.labelNumRows.show()
        elif self.comboBoxReadMode.currentText() != 'Single track':
            self.spinBoxNumRows.hide()
            self.labelNumRows.hide()
        if currentMode == 'Accumulate':
            self.spinBoxNumAccum.show()
            self.labelNumAccum.show()
        else:
            self.spinBoxNumAccum.hide()
            self.labelNumAccum.hide()

    def ReadModeChanged(self):
        available_modes = ['FVB', 'Multi-track', 'Random track', 'Single track', 'Image']
        currentMode = self.comboBoxReadMode.currentText()
        self.Andor.SetParameter('ReadMode', available_modes.index(currentMode))
        if currentMode == 'Single track':
            self.spinBoxNumRows.show()
            self.labelNumRows.show()
            self.spinBoxCenterRow.show()
            self.labelCenterRow.show()
        elif self.comboBoxAcqMode.currentText() != 'Fast Kinetic':
            self.spinBoxNumRows.hide()
            self.labelNumRows.hide()
            self.spinBoxCenterRow.hide()
            self.labelCenterRow.hide()
        else:
            self.spinBoxCenterRow.hide()
            self.labelCenterRow.hide()

    def update_ReadMode(self, index):
        self.comboBoxReadMode.setCurrentIndex(index)

    def update_TriggerMode(self, value):
        available_modes = {0: 0, 1: 1, 6: 2}
        index = available_modes[value]
        self.comboBoxTrigMode.setCurrentIndex(index)

    def update_Exposure(self, value):
        self.lineEditExpT.setText(str(value))

    def update_Cooler(self, value):
        self.checkBoxCooler.setCheckState(value)

    def update_OutAmp(self, value):
        self.checkBoxEMMode.setCheckState(value)

    #    def update_IsolatedCropMode(self,value):
    #        self.checkBoxCrop.setChec

    def callback_to_update_prop(self, propname):
        """Return a callback function that refreshes the named parameter."""

        def callback(value=None):
            getattr(self, 'update_' + propname)(value)

        return callback

    def TrigChanged(self):
        available_modes = {'Internal': 0, 'External': 1, 'ExternalStart': 6}
        currentMode = self.comboBoxTrigMode.currentText()
        self.Andor.SetParameter('TriggerMode', available_modes[currentMode])

    def OutputAmplifierChanged(self):
        if self.checkBoxEMMode.isChecked():
            self.Andor.SetParameter('OutAmp', 0)
        else:
            self.Andor.SetParameter('OutAmp', 1)
        if self.checkBoxCrop.isChecked():
            self.checkBoxCrop.setChecked(False)
            # self.ROI()

    def BinningChanged(self):
        current_binning = int(self.comboBoxBinning.currentText()[0])
        if self.Andor.parameters['IsolatedCropMode']['value'][0]:
            params = list(self.Andor.parameters['IsolatedCropMode']['value'])
            params[3] = current_binning
            params[4] = current_binning
            self.Andor._logger.debug('BinningChanged: %s' % str(params))
            self.Andor.SetImage(*params)
        else:
            self.Andor.SetImage(current_binning, current_binning, *self.Andor.parameters['Image']['value'][2:])
        self.Andor.SetParameter('FVBHBin', current_binning)

    def NumFramesChanged(self):
        num_frames = self.spinBoxNumFrames.value()
        self.Andor.SetParameter('NKin', num_frames)

    def NumAccumChanged(self):
        num_frames = self.spinBoxNumAccum.value()
        # self.Andor.SetNumberAccumulations(num_frames)
        self.Andor.SetParameter('NAccum', num_frames)

    def NumRowsChanged(self):
        num_rows = self.spinBoxNumRows.value()
        if self.Andor.parameters['AcquisitionMode']['value'] == 4:
            self.Andor.SetFastKinetics(num_rows)
        elif self.Andor.parameters['ReadMode']['value'] == 3:
            center_row = self.spinBoxCenterRow.value()
            if center_row - num_rows < 0:
                self.Andor._logger.info(
                    'Too many rows provided for Single Track mode. Using %g rows instead' % center_row)
                num_rows = center_row
            self.Andor.SetParameter('SingleTrack', center_row, num_rows)
        else:
            self.Andor._logger.info('Changing the rows only works in Fast Kinetic or in Single Track mode')

    def ExposureChanged(self, input=None):
        if input is None:
            expT = float(self.lineEditExpT.text())
        elif input == 'x':
            expT = float(self.lineEditExpT.text()) * 5
        elif input == '/':
            expT = float(self.lineEditExpT.text()) / 5
        self.Andor.Exposure = expT
        # self.Andor.SetExposureTime(expT)
        #    self.Andor.SetParameter('Exposure', expT)
        # self.Andor.GetAcquisitionTimings()
        #    display_str = str(float('%#e' % self.Andor.parameters['AcquisitionTimings']['value'][0])).rstrip('0')
        #   self.lineEditExpT.setText(self.Andor.Exposure)

    def EMGainChanged(self):
        gain = self.spinBoxEMGain.value()
        self.Andor.SetParameter('EMGain', gain)

    def IsolatedCrop(self):
        if self.DisplayWidget is None:
            return
        if hasattr(self.DisplayWidget, 'CrossHair1') and hasattr(self.DisplayWidget, 'CrossHair2'):
            current_binning = int(self.comboBoxBinning.currentText()[0])
            pos1 = self.DisplayWidget.CrossHair1.pos()
            pos2 = self.DisplayWidget.CrossHair2.pos()
            shape = self.Andor.parameters['DetectorShape']['value']
            if self.checkBoxEMMode.isChecked():
                minx, maxx = map(lambda x: int(x),
                                 (min(pos1[0], pos2[0]), max(pos1[0], pos2[0])))
                miny, maxy = map(lambda x: int(x),  # shape[1] -
                                 (min(pos1[1], pos2[1]), max(pos1[1], pos2[1])))
            else:
                maxx, minx = map(lambda x: shape[0] - int(x),
                                 (min(pos1[0], pos2[0]), max(pos1[0], pos2[0])))
                miny, maxy = map(lambda x: int(x),  # shape[1] -
                                 (min(pos1[1], pos2[1]), max(pos1[1], pos2[1])))
            if self.checkBoxCrop.isChecked():
                if self.checkBoxROI.isChecked():
                    self.checkBoxROI.setChecked(False)
                self.Andor.parameters['IsolatedCropMode']['value'] = (1,)
                self.Andor.SetImage(1, maxy, maxx, current_binning, current_binning)
                # if self.checkBoxEMMode.isChecked():
                #     self.Andor.SetImage(1, maxy, maxx, current_binning, current_binning)
                #     print maxy, maxx
                # else:
                #     self.Andor.SetImage(1, maxy, shape[0]-maxx, current_binning, current_binning)
                #     print maxy, shape[0] - maxx
            else:
                self.Andor.SetParameter('IsolatedCropMode', 0, maxy, maxx, current_binning, current_binning)
                self.Andor.SetImage()
        else:
            self.Andor._logger.warn("You can't crop an image using a DisplayWidget that doesn't have CrossHairs...")

    def take_background(self):
        self.Andor.background = self.Andor.raw_snapshot()[1]
        self.Andor.backgrounded = True
        self.checkBoxRemoveBG.setChecked(True)

    def remove_background(self):
        if self.checkBoxRemoveBG.isChecked():
            self.Andor.backgrounded = True
        else:
            self.Andor.backgrounded = False

    def Save(self):
        if self.data_file == None:
            self.data_file = df.current()
        data = self.Andor.CurImage
        if self.filename_lineEdit.text() != 'Filename....':
            filename = self.filename_lineEdit.text()
        else:
            filename = 'Andor_data'
        if self.group_comboBox.currentText() == 'AndorData':
            if df._use_current_group == True and df._current_group is not None:
                group = df._current_group
            elif 'AndorData' in self.data_file.keys():
                group = self.data_file['AndorData']
            else:
                group = self.data_file.create_group('AndorData')
        else:
            group = self.data_file[self.group_comboBox.currentText()]
        if np.shape(data)[0] == 1:
            data = data[0]
        if self.save_all_parameters == True:
            attrs = self.Andor.GetAllParameters()
        else:
            attrs = dict()
        attrs['Description'] = self.description_plainTextEdit.toPlainText()
        if hasattr(self.Andor, 'x_axis'):
            attrs['wavelengths'] = self.Andor.x_axis
        try:
            data_set = group.create_dataset(name=filename, data=data)
        except Exception as e:
            self.Andor._logger.info(e)
        df.attributes_from_dict(data_set, attrs)
        if self.Andor.backgrounded == False and 'background' in data_set.attrs.keys():
            del data_set.attrs['background']
        
    def update_groups_box(self):
        if self.data_file == None:
            self.data_file = df.current()
        self.group_comboBox.clear()
        if 'AndorData' not in self.data_file.values():
            self.group_comboBox.addItem('AndorData')
        for group in self.data_file.values():
            if type(group) == df.Group:
                self.group_comboBox.addItem(group.name[1:], group)

    def ROI(self):
        if self.DisplayWidget is None:
            return
        if hasattr(self.DisplayWidget, 'CrossHair1') and hasattr(self.DisplayWidget, 'CrossHair2'):
            hbin, vbin = self.Andor.parameters['Image']['value'][:2]
            if self.checkBoxROI.isChecked():
                if self.checkBoxCrop.isChecked():
                    self.checkBoxCrop.setChecked(False)
                pos1 = self.DisplayWidget.CrossHair1.pos()
                pos2 = self.DisplayWidget.CrossHair2.pos()
                shape = self.Andor.parameters['DetectorShape']['value']
                # print 'GUI ROI. CrossHair: ', pos1, pos2
                maxx, minx = map(lambda x: shape[0] - int(x),
                                 (min(pos1[0], pos2[0]), max(pos1[0], pos2[0])))
                miny, maxy = map(lambda x: int(x) + 1,  # shape[1] -
                                 (min(pos1[1], pos2[1]), max(pos1[1], pos2[1])))

                # print 'ROI. ImageInfo: ',hbin, vbin, minx, maxx, miny, maxy
                # if self.Andor.parameters['OutAmp']['value']:
                #     self.Andor.SetImage(hbin, vbin, shape[0]-maxx, shape[0]-minx, miny, maxy)
                # else:
                self.Andor.SetImage(hbin, vbin, minx, maxx, miny, maxy)
                # self.Andor.parameters['Image']['value'] = [hbin, vbin, minx, miny, maxx, maxy]
                # print 'GUI ROI. ShapeInfo: ', self.Andor.parameters['Image']
                # self.Andor.SetImage()
            else:
                self.Andor.SetParameter('Image', hbin, vbin, 1, self.Andor.parameters['DetectorShape']['value'][0],
                                        1, self.Andor.parameters['DetectorShape']['value'][1])
                # self.Andor.parameters['Image'] = [1, 1, self.Andor.parameters['DetectorShape'][0],
                #                                   self.Andor.parameters['DetectorShape'][1]]
                # self.Andor.SetImage()
        else:
            self.Andor._logger.warn("You can't set the ROI using a DisplayWidget that doesn't have CrossHairs...")

    def Capture(self, wait=True):
        if self.captureThread is not None:
            if not self.captureThread.isFinished():
                return
        self.captureThread = CaptureThread(self.Andor)
        self.captureThread.updateImage.connect(self.updateImage)
        self.captureThread.start()

        if wait:
            self.captureThread.wait()

    def Live(self, wait=True):
        if self.captureThread is not None:
            if not self.captureThread.isFinished():
                return
        self.captureThread = CaptureThread(self.Andor, live=True)
        #        self.connect(self.captureThread, self.captureThread.updateImage, self.updateImage)
        self.captureThread.updateImage.connect(self.updateImage)
        # self.captureThread.finished.connect(self.updateImage)
        self.captureThread.start()

        if wait:
            self.captureThread.wait()

    def Abort(self):
        # self.Andor.abort = True
        self.Andor.Abort()

    def updateImage(self):
        if self.DisplayWidget is None:
            self.DisplayWidget = DisplayWidget()
            
        if self.DisplayWidget.isHidden():
            self.DisplayWidget.show()

        # The offset is designed so that image ends up being displayed at the correct crosshair coordinates
        # The scale is used for scaling the image according to the binning, hence also preserving the crosshair coordinates
        if self.Andor.parameters['IsolatedCropMode']['value'][0]:
            # If the camera is in IsolatedCropMode, which side of the camera is being cropped depends on the amplifier being used
            if self.checkBoxEMMode.isChecked():
                offset = (0, 0)
            else:
                offset = (
                    (self.Andor.parameters['DetectorShape']['value'][0] -
                     self.Andor.parameters['IsolatedCropMode']['value'][2]), 0)
            scale = self.Andor.parameters['IsolatedCropMode']['value'][-2:]
        else:
            offset = ((self.Andor.parameters['DetectorShape']['value'][0] - self.Andor.parameters['Image']['value'][3]),
                      self.Andor.parameters['Image']['value'][4] - 1)
            scale = self.Andor.parameters['Image']['value'][:2]
        data = np.copy(self.Andor.CurImage)
        if np.shape(data[0]) == np.shape(self.Andor.background) and self.Andor.backgrounded == True:
            if self.Andor.backgrounded == True:
                for image_number in range(len(self.Andor.CurImage)):
                    data[image_number] = data[image_number] - self.Andor.background
        elif self.Andor.backgrounded == True:
            self.Andor._logger.info(
                'The background and the current image are different shapes and therefore cannot be subtracted')
        try:
            if (self.Andor._current_x_axis is None or 
                np.shape(self.Andor.CurImage)[-1] != np.shape(self.Andor._current_x_axis)[0]
                or not np.all(self.Andor._current_x_axis)):
                xvals = np.linspace(0, self.Andor.CurImage.shape[-1] - 1, self.Andor.CurImage.shape[-1])
            else:
                xvals = self.Andor._current_x_axis
     #       else:
    
    ##            xvals = self.Andor.x_axis
            
        except Exception as e:
            print e
            
        wavelengthScale = ((xvals[-1]-xvals[0])/len(xvals),1)
            
        if len(self.Andor.CurImage.shape) == 2:
            if self.Andor.CurImage.shape[0] > self.DisplayWidget._max_num_line_plots:
                self.DisplayWidget.splitter.setSizes([1, 0])
                self.DisplayWidget.ImageDisplay.setImage(data.T, pos=tuple(map(operator.add, offset, (xvals[0],0))), autoRange=False,
                                                         scale=(scale[0]*wavelengthScale[0],scale[1]*wavelengthScale[1]))
            else:
                self.DisplayWidget.splitter.setSizes([0, 1])
                for ii in range(self.Andor.CurImage.shape[0]):
                    self.DisplayWidget.plot[ii].setData(x=xvals, y=data[ii])
                    
        else:
            self.DisplayWidget.splitter.setSizes([1, 0])
            image = np.transpose(data, (0, 2, 1))
            zvals = 0.99 * np.linspace(0, image.shape[0] - 1, image.shape[0])
            if image.shape[0] == 1:
                image = image[0]
                if self.DisplayWidget.ImageDisplay.image is None:
                    self.DisplayWidget.ImageDisplay.setImage(image, xvals=zvals,
                                                         pos=tuple(map(operator.add, offset, (xvals[0],0))), autoRange=False,
                                                         scale=(scale[0]*wavelengthScale[0],scale[1]*wavelengthScale[1]), autoLevels=True)
                else:
                    self.DisplayWidget.ImageDisplay.setImage(image, xvals=zvals,
                                                         pos=tuple(map(operator.add, offset, (xvals[0],0))), autoRange=False,
                                                         scale=(scale[0]*wavelengthScale[0],scale[1]*wavelengthScale[1]), autoLevels=False)

            else:
                self.DisplayWidget.ImageDisplay.setImage(image, xvals=zvals,
                                                         pos=tuple(map(operator.add, offset, (xvals[0],0))), autoRange=False,
                                                         scale=(scale[0]*wavelengthScale[0],scale[1]*wavelengthScale[1]))

        chxmin = xvals[0]
        chxmax = xvals[-1]
        chymin = self.DisplayWidget.ImageDisplay.getImageItem().pos()[1]
        chymax = self.DisplayWidget.ImageDisplay.getImageItem().pos()[1] + self.DisplayWidget.ImageDisplay.getImageItem().height()

        # Keep the crosshairs within the image x range
        ch1x, ch1y = self.DisplayWidget.CrossHair1.pos()
        ch2x, ch2y = self.DisplayWidget.CrossHair2.pos()
        if not (chxmin <= ch1x <= chxmax and chxmin <= ch2x <= chxmax):
            if ch1x < chxmin:
                self.DisplayWidget.CrossHair1.setPos(QtCore.QPointF(chxmin, ch1y))
            if ch2x < chxmin:
                self.DisplayWidget.CrossHair2.setPos(QtCore.QPointF(chxmin, ch2y))
            if ch1x > chxmax:
                self.DisplayWidget.CrossHair1.setPos(QtCore.QPointF(chxmax, ch1y))
            if ch2x > chxmax:
                self.DisplayWidget.CrossHair2.setPos(QtCore.QPointF(chxmax, ch2y))
            self.DisplayWidget.ImageDisplay.autoRange()

        # Keep the crosshairs within the image y range
        ch1x, ch1y = self.DisplayWidget.CrossHair1.pos()
        ch2x, ch2y = self.DisplayWidget.CrossHair2.pos()
        if not (chymin <= ch1y <= chymax and chymin <= ch2y <= chymax):
            if ch1y < chymin:
                self.DisplayWidget.CrossHair1.setPos(QtCore.QPointF(ch1x, chymin))
            if ch2y < chymin:
                self.DisplayWidget.CrossHair2.setPos(QtCore.QPointF(ch2x, chymin))
            if ch1y > chymax:
                self.DisplayWidget.CrossHair1.setPos(QtCore.QPointF(ch1x, chymax))
            if ch2y > chymax:
                self.DisplayWidget.CrossHair2.setPos(QtCore.QPointF(ch2x, chymax))
            self.DisplayWidget.ImageDisplay.autoRange()

        self.ImageUpdated.emit()


class DisplayWidget(QtWidgets.QWidget,UiTools):
    _max_num_line_plots = 4

    def __init__(self):
        QtWidgets.QWidget.__init__(self)

        uic.loadUi(os.path.join(os.path.dirname(__file__), 'CameraDefaultDisplay.ui'), self)
        self.ImageDisplay = self.replace_widget(self.imagelayout,self.ImageDisplay,pyqtgraph.ImageView(view = pyqtgraph.PlotItem()))
        self.ImageDisplay.view.setAspectLocked(False)
        self.ImageDisplay.getHistogramWidget().gradient.restoreState(Gradients.values()[1])
        self.labelCrossHairPositions = QtWidgets.QLabel()
        self.imagelayout.addWidget(self.labelCrossHairPositions)
        
        self.plot = ()
        for ii in range(self._max_num_line_plots):
            self.plot += (self.LineDisplay.plot(pen=pyqtgraph.intColor(ii, self._max_num_line_plots)),)
        # self.plot1 = self.LineDisplay.plot(pen='y')
        # self.plot2 = self.LineDisplay.plot(pen='g')
        # self.plot3 = self.LineDisplay.plot(pen='b')
        # self.plot4 = self.LineDisplay.plot(pen='w')

        self.CrossHair1 = Crosshair('r')
        self.CrossHair2 = Crosshair('g')
        self.ImageDisplay.getView().addItem(self.CrossHair1)
        self.ImageDisplay.getView().addItem(self.CrossHair2)

        self.LineDisplay.showGrid(x=True, y=True)

        self.CrossHair1.CrossHairMoved.connect(self.mouseMoved)
        self.CrossHair2.CrossHairMoved.connect(self.mouseMoved)

        self.unit = 'pxl'
        self.splitter.setSizes([1, 0])

    def pxl_to_unit(self, pxl):
        return pxl

    def mouseMoved(self):
        x1 = self.CrossHair1.pos()[0]
        y1 = self.CrossHair1.pos()[1]
        x2 = self.CrossHair2.pos()[0]
        y2 = self.CrossHair2.pos()[1]

        xu1, yu1 = self.pxl_to_unit((x1, y1))
        xu2, yu2 = self.pxl_to_unit((x2, y2))

        self.labelCrossHairPositions.setText(
            "<span style='color: red'>Pixel: [%i,%i]px Unit: (%g, %g)%s</span>, " \
            "<span style='color: green'> Pixel: [%i,%i]px Unit: (%g, %g)%s</span>, " \
            "Delta pixel: [%i,%i]px Delta Unit: (%g, %g)%s"
            % (x1, y1, xu1, yu1, self.unit, x2, y2, xu2, yu2, self.unit, abs(x1 - x2), abs(y1 - y2), abs(xu1 - xu2),
               abs(yu1 - yu2), self.unit))


class Crosshair(pyqtgraph.GraphicsObject):
    CrossHairMoved = QtCore.Signal()
    Released = QtCore.Signal()

    def __init__(self, color):
        super(Crosshair, self).__init__()
        self.color = color

    #        self.CrossHairMoved = QtCore.SIGNAL('CrossHairMoved')
    #        self.Released = QtCore.SIGNAL('CrossHairReleased')

    def paint(self, p, *args):
        p.setPen(pyqtgraph.mkPen(self.color))
        p.drawLine(-2, 0, 2, 0)
        p.drawLine(0, -2, 0, 2)

    def boundingRect(self):
        return QtCore.QRectF(-2, -2, 4, 4)

    def mouseDragEvent(self, ev):
        ev.accept()
        if ev.isStart():
            self.startPos = self.pos()
        elif ev.isFinish():
            self.setPos(*map(int, self.pos()))
        else:
            self.setPos(self.startPos + ev.pos() - ev.buttonDownPos())

        #        self.emit(self.CrossHairMoved)
        self.CrossHairMoved.emit()

        # def mouseReleaseEvent(self, ev):
        #     print 'CrossHair released'
        #     ev.accept()
        #     self.setPos(map(int, self.pos()))
        #     self.emit(self.Released)


class CaptureThread(QtCore.QThread):
    updateImage = QtCore.Signal()

    def __init__(self, andor, live=False):
        QtCore.QThread.__init__(self, parent=None)
        #        self.updateImage = QtCore.SIGNAL("UpdateImage")
        self.Andor = andor
        self.live = live

    def stop(self):
        self.isAborted = True
        self.wait()

    def run(self):
        self.Andor._current_x_axis = self.Andor.x_axis
        if self.live:
            self.Andor.isAborted = False
            while not self.Andor.isAborted:
                try:
                    self.SingleAcquire()
                except AndorWarning:
                    pass
        else:
            self.SingleAcquire()
        self.Andor.isAborted = False

    def SingleAcquire(self):
        self.Andor.raw_snapshot()
        if self.Andor.parameters['AcquisitionMode']['value'] in [1, 2] and self.Andor.parameters['NKin']['value'] > 1:
            if self.Andor.parameters['SoftwareWaitBetweenCaptures']['value']:
                time.sleep(self.Andor.parameters['SoftwareWaitBetweenCaptures']['value'])

            final_array = np.zeros(
                (self.Andor.parameters['NKin']['value'],) + self.Andor.CurImage.shape[1:])
            final_array[0] = self.Andor.CurImage[0]
            for ii in range(1, self.Andor.parameters['NKin']['value']):
                if self.Andor.isAborted:
                    break
                self.Andor.raw_snapshot()
                final_array[ii] = self.Andor.CurImage[0]
            self.Andor.CurImage = final_array

        self.updateImage.emit()


# self.emit(self.updateImage)


class WaitThread(QtCore.QThread):
    def __init__(self, andor):
        QtCore.QThread.__init__(self, parent=None)
        self.Andor = andor

    def run(self):
        self.Andor._logger.infor('Waiting for temperature to come up')
        temp = 30
        try:
            temp = self.Andor._dllWrapper('GetTemperature', outputs=(c_int(),))[0]
        except AndorWarning as warn:
            if warn.error_name != 'DRV_TEMP_OFF':
                raise warn
        if self.Andor.IsCoolerOn():
            self.Andor.CoolerOFF()
        if temp < 30:
            toggle = windll.user32.MessageBoxA(0, 'Camera is cold (%g), do you want to wait before ShutDown? '
                                                  '\n Not waiting can cause irreversible damage' % temp, '', 4)
            if toggle == 7:
                return
            else:
                while temp < -20:
                    self.Andor._logger.info('Waiting for temperature to come up. %g' % temp)
                    time.sleep(10)
                    try:
                        temp = self.Andor._dllWrapper('GetTemperature', outputs=(c_int(),))[0]
                    except AndorWarning as warn:
                        if warn.error_name != 'DRV_TEMP_OFF':
                            raise warn


ERROR_CODE = {
    20001: "DRV_ERROR_CODES",
    20002: "DRV_SUCCESS",
    20003: "DRV_VXNOTINSTALLED",
    20006: "DRV_ERROR_FILELOAD",
    20007: "DRV_ERROR_VXD_INIT",
    20010: "DRV_ERROR_PAGELOCK",
    20011: "DRV_ERROR_PAGE_UNLOCK",
    20013: "DRV_ERROR_ACK",
    20024: "DRV_NO_NEW_DATA",
    20026: "DRV_SPOOLERROR",
    20034: "DRV_TEMP_OFF",
    20035: "DRV_TEMP_NOT_STABILIZED",
    20036: "DRV_TEMP_STABILIZED",
    20037: "DRV_TEMP_NOT_REACHED",
    20038: "DRV_TEMP_OUT_RANGE",
    20039: "DRV_TEMP_NOT_SUPPORTED",
    20040: "DRV_TEMP_DRIFT",
    20050: "DRV_COF_NOTLOADED",
    20053: "DRV_FLEXERROR",
    20066: "DRV_P1INVALID",
    20067: "DRV_P2INVALID",
    20068: "DRV_P3INVALID",
    20069: "DRV_P4INVALID",
    20070: "DRV_INIERROR",
    20071: "DRV_COERROR",
    20072: "DRV_ACQUIRING",
    20073: "DRV_IDLE",
    20074: "DRV_TEMPCYCLE",
    20075: "DRV_NOT_INITIALIZED",
    20076: "DRV_P5INVALID",
    20077: "DRV_P6INVALID",
    20083: "P7_INVALID",
    20089: "DRV_USBERROR",
    20091: "DRV_NOT_SUPPORTED",
    20095: "DRV_INVALID_TRIGGER_MODE",
    20099: "DRV_BINNING_ERROR",
    20990: "DRV_NOCAMERA",
    20991: "DRV_NOT_SUPPORTED",
    20992: "DRV_NOT_AVAILABLE"
}

if __name__ == '__main__':
    andor = Andor()  # wvl_to_pxl=32.5 / 1600, magnification=30, pxl_size=16)
    app = QtWidgets.QApplication([])
    ui1 = andor.get_control_widget()
    ui2 = andor.get_preview_widget()
    print ui1, ui2

    ui1.show()
    ui2.show()
    # andor.show_gui(True)<|MERGE_RESOLUTION|>--- conflicted
+++ resolved
@@ -390,13 +390,8 @@
         try:
             self.SetParameter('OutAmp', 1)
         except:
-<<<<<<< HEAD
             print 'Amplifier Error. OutAmp set to 0.'
             self.SetParameter('OutAmp', 0)
-=======
-            self.OutAmp = 0
-            self.log('This CCD does not have em mode','WARN')
->>>>>>> 322ad86d
         self.CoolerON()
         #      self.GetAllParameters()
 
@@ -1083,7 +1078,6 @@
         else:
             filename = 'Andor_data'
         if self.group_comboBox.currentText() == 'AndorData':
-            if df._use_current_group == True and df._current_group is not None:
                 group = df._current_group
             elif 'AndorData' in self.data_file.keys():
                 group = self.data_file['AndorData']
