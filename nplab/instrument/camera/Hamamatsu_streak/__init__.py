# -*- coding: utf-8 -*-

<<<<<<< HEAD
from nplab.utils.gui import QtWidgets, QtCore, uic
from nplab.instrument.camera.camera_scaled_roi import DisplayWidgetRoiScale, CameraRoiScale
from nplab.instrument.camera.Hamamatsu_streak.streak_sdk import StreakSdk, StreakError
from weakref import WeakSet
import os
=======
from builtins import map
from builtins import str
from builtins import zip
from builtins import range
import collections
import os
import pprint
import socket
import struct
import time

import numpy as np

from nplab.utils.gui import QtWidgets, QtCore, uic
from nplab.instrument import Instrument
from nplab.instrument.camera.camera_scaled_roi import DisplayWidgetRoiScale

PrettyPrinter = pprint.PrettyPrinter(indent=4)

TIMEOUT = 5
MAX_MESSAGE_HISTORY = 10
BUFFER_SIZE = 4096
SLEEPING_TIME = 0.1


def string_to_number(s):
    try:
        return int(s)
    except ValueError:
        try:
            return float(s)
        except ValueError:
            return s


def dict_of_Nones(lst):
    return dict(list(zip(lst, [None] * len(lst))))


class StreakError(Exception):
    def __init__(self, code, msg, reply):
        super(StreakError, self).__init__()
        self.error_code = code
        self.error_name = ERROR_CODES[code]

        self.msg = msg
        self.reply = reply

    def __str__(self):
        return self.error_name + '\n Error sent: ' + self.msg + '\n Error reply: ' + self.reply


class StreakBase(Instrument):
    """
    Implements the RemoteExProgrammersHandbook91

    Not Implemented Functions:
        'MainParamInfo', 'MainParamInfoEx', 'GenParamInfo', 'GenParamInfoEx', 'AcqLiveMonitor', 'AcqLiveMonitorTSInfo',
        'acqLiveMonitorTSFormat', 'CamSetupSendSerial', 'ImgStatusSet', 'ImgRingBufferGet', 'ImgAnalyze', 'ImgRoiGet',
        'ImgRoiSet', 'ImgRoiSelectedRoiGet', 'ImgRoiSelectedRoiSet', 'SeqCopyToSeparateImg', 'SeqImgIndexGet', '
        All of the auxiliary devices, processing, defect pixel tools

    TODO:
        Inherit from message_bus_instrument if you want to use the communication_lock
    """

    def set_single_metadata(self, name, value):
        inputs = tuple(name) + (value,)
        self.set_parameter(*inputs)

    def get_single_metadata(self, name):
        return self.get_parameter(*name)

    def __init__(self, address, start_app=False, get_all_parameters=False, **kwargs):
        """

        :param address: tuple of the streak TCP address (TCP_IP,TCP_PORT)
        :param kwargs: optional dictionary keys, also passed to nplab.Instrument
            CloseAppWhenDone:  closes the streak GUI when you delete the Python class instance
            get_all_parameters:  gets the values of all the parameters on startup
        """

        Instrument.__init__(self)

        # self.address = address
        self.socket = None
        self.data_socket = None
        self._connect(address)

        self.current_message = ''
        self.current_reply = ''
        self.message_history = collections.deque(maxlen=MAX_MESSAGE_HISTORY)

        self.busy = False
        if "CloseAppWhenDone" in kwargs:
            self.close_app_when_done = kwargs['CloseAppWhenDone']
        else:
            self.close_app_when_done = False
        self.image = None

        # self.captureThread = QtCore.QThread()
        self._setup_parameter_dictionaries()

        # Starting the HPDTA GUI
        if start_app:
            self.socket.settimeout(120)
            self.start_app()
            self.socket.settimeout(TIMEOUT)

        # Getting all the parameters
        if get_all_parameters:
            self.get_parameter()

    def __del__(self):
        if self.close_app_when_done:
            self.end_app()
        self.socket.close()

    def _connect(self, address):
        if self.socket is not None:
            del self.socket
        if self.data_socket is not None:
            del self.data_socket

        self.socket = socket.socket(socket.AF_INET, socket.SOCK_STREAM)
        self.socket.connect(address)
        self.socket.settimeout(TIMEOUT)

        self.data_socket = socket.socket(socket.AF_INET, socket.SOCK_STREAM)
        self.data_socket.connect((address[0], address[1] + 1))
        self.data_socket.settimeout(100)

    def send_command(self, operation, *parameters, **kwargs):
        """
        Implements the TCP command structure, saves it to the message_history, sends it to the device and reads the reply
        :param operation:
        :param parameters:
        :return:
        """

        self._logger.debug("send_command: %s, %s, %s" % (operation, parameters, kwargs))
        params = list(map(str, parameters))
        self.current_message = operation + '(' + ','.join(params) + ')'
        self.current_message += '\r'
        self.message_history.append({'sent': self.current_message.rstrip(), 'received': []})

        self.socket.send(self.current_message)
        time.sleep(SLEEPING_TIME)
        self._handshake()

    def _read(self, previous_message='', size=BUFFER_SIZE):
        """Reads BUFFER_SIZE from the socket
        Within BUFFER_SIZE there could be more than one message, so if it doesn't end in \r, we read again, until we
        have a finished number of messages.
            ybd20:  This can still leave unread messages at the Streak, which is not ideal, but I don't think there's any
                    way of knowing how many messages are left
        Once a complete number of messages has been read, it makes a list of them and returns it

        """
        _reply = self.socket.recv(size)

        time.sleep(SLEEPING_TIME)
        # Ensure we've read a full number of messages by checking that the string ends with newline
        if not _reply.endswith('\r'):
            return self._read(previous_message + _reply)
        else:
            message_list = str(previous_message + _reply).split('\r')
            return message_list[:-1]  # the last message is an empty string so we always ignore it

    def _handshake(self):
        """Makes sure last sent command executed properly

        Most times a command is sent to the streak, it replies with a message containing an error code (see ERROR_CODES)
        and the command name. This command iterates over all the other possible messages the Streak wants to send to
        check if there is a handshake message somewhere, and either returns the error message if there's been an error,
        or tries to handshake again if there was no handshake message.

        :return:
        """
        # Read a bunch of messages from the streak and add them to the message history
        message_list = self._read()
        self.message_history[-1]['received'].append(message_list)

        # Iterate over the messages received until a handshake is produced or an error raised
        _handshaked = False
        for message in message_list:
            if not _handshaked:
                if message[0].isdigit():
                    split_reply = message.split(',')

                    if split_reply[0] not in ['4', '5']:
                        if split_reply[0] != '0':
                            self._error_handling(int(split_reply[0]))
                        elif self.current_message.split('(')[0] != split_reply[1]:
                            self._logger.error('Comparing this: %s' % self.current_message.split('(')[0] +
                                               'to this: %s' % split_reply[1])
                            raise RuntimeError('Handshake did not work')
                        else:
                            _handshaked = True
                            self.current_reply = message
                            self._logger.debug('Handshake worked. %s' % split_reply[1])
                            self._logger.debug('Sent: %s \nReply: %s' % (self.current_message, self.current_reply))
        # If a handshake was not present in the previous bunch of messages, try to handshake again
        if not _handshaked:
            self._handshake()

    def _error_handling(self, error_code):
        raise StreakError(error_code, self.current_message, self.current_reply)

    def _setup_parameter_dictionaries(self):
        app_params = ['Date', 'Version', 'Directory', 'Title', 'Titlelong', 'ProgDataDir']
        main_params = ['ImageSize', 'Message', 'Temperature', 'GateMode', 'MCPGain', 'Mode', 'Plugin', 'Shutter',
                       'StreakCamera', 'TimeRange']
        gen_params = ['RestoreWindowPos', 'UserFunctions', 'ShowStreakControl', 'ShowDelay1Control',
                      'ShowDelay2Control', 'ShowSpectrControl']
        acquisition_params = ['DisplayInterval', '32BitInAI', 'WriteDPCFile', 'AdditionalTimeout',
                              'DeactivateGrbNotInUse',
                              'CCDGainForPC', '32BitInPC', 'MoireeReduction']
        setup_param = ['TimingMode', 'TriggerMode', 'TriggerSource', 'TriggerPolarity', 'ScanMode', 'Binning',
                       'CCDArea', 'LightMode', 'Hoffs', 'HWidth', 'VOffs', 'VWidth', 'ShowGainOffset', 'NoLines',
                       'LinesPerImage', 'ScrollingLiveDisplay', 'FrameTrigger', 'VerticalBinning', 'TapNo',
                       'ShutterAction', 'Cooler', 'TargetTemperature', 'ContrastEnhancement', 'Offset', 'Gain',
                       'XDirection', 'ScanSpeed', 'MechanicalShutter', 'Subtype', 'AutoDetect', 'Wait2ndFrame', 'DX',
                       'DY', 'XOffset', 'YOffset', 'BPP', 'CameraName', 'ExposureTime', 'ReadoutTime', 'OnChipAmp',
                       'CoolingFan', 'Cooler', 'ExtOutputPolarity', 'ExtOutputDelay', 'ExtOutputWidth',
                       'LowLightSensitivity', 'AutomaticBundleHeight', 'CameraInfo']
        # Two parameters called Offset and Width were not included (name shadowing, must be a bug in the program or a
        # typo in the manual). Additionally, all the sensor specific parameters were not included
        tab_param = ['Exposure', 'Gain', 'Offset', 'NrTrigger', 'Threshold', 'Threshold2', 'DoRTBackSub',
                     'DoRTShading', 'NrExposures', 'ClearFrameBuffer', 'AmpGain', 'SMD', 'RecurNumber', 'HVoltage',
                     'AMD', 'ASH', 'ATP', 'SOP', 'SPX', 'MCP', 'TDY', 'IntegrAfterTrig', 'SensitivityValue', 'EMG',
                     'BGSub', 'RecurFilter', 'HightVoltage', 'StreakTrigger', 'FGTrigger', 'SensitivitySwitch',
                     'BGOffset', 'ATN', 'SMDExtended', 'LightMode', 'ScanSpeed', 'BGDataMemory', 'SHDataMemory',
                     'SensitivityMode', 'Sensitivity', 'Sensitivity2Mode', 'Sensitivity2', 'ContrastControl',
                     'ContrastGain', 'ContrastOffset', 'PhotonImagingMode', 'HighDynamicRangeMode', 'RecurNumber2',
                     'RecurFilter2', 'FrameAvgNumber', 'FrameAvg']
        cam_params = dict(Setup=dict(list(zip(setup_param, [None] * len(setup_param)))),
                          Live=dict(list(zip(tab_param, [None] * len(tab_param)))),
                          Acquire=dict(list(zip(tab_param, [None] * len(tab_param)))),
                          AI=dict(list(zip(tab_param, [None] * len(tab_param)))),
                          PC=dict(list(zip(tab_param, [None] * len(tab_param)))))

        dev_params = ['TD', 'Streak', 'Streakcamera', 'Spec', 'Spectrograph', 'Del', 'Delay', 'Delaybox', 'Del1',
                      'Del2',
                      'Delay2', 'DelayBox2']

        bkg_param = ['BackgroundSource', 'BakcFilesForAcqModes', 'GeneralFile', 'LiveFile', 'AcquireFile', 'AIFile',
                     'Constant', 'ClipZero', 'AutoBacksub']
        curv_param = ['CorrectionFile', 'AutoCurvature']
        defect_pixel_param = ['DefectCorrection', 'DefectPixelFile']
        shading_param = ['ShadingFile', 'ShadingConstant', 'AutoShading', 'SensitivityCorrection', 'LampFile']
        correction_params = dict(Background=dict(list(zip(bkg_param, [None] * len(bkg_param)))),
                                 Shading=dict(list(zip(curv_param, [None] * len(curv_param)))),
                                 Curvature=dict(list(zip(defect_pixel_param, [None] * len(defect_pixel_param)))),
                                 DefectPixel=dict(list(zip(shading_param, [None] * len(shading_param)))))

        img_params = ['AcquireToSameWindow', 'DefaultZoomFactor', 'WarnWhenUnsaved', 'Calibrated', 'LowerLUTIsZero',
                      'AutoLUT', 'AutoLUTInLive', 'AutoLUTInROI', 'HorizontalRuler', 'VerticalRuler', 'FixedITEXHeader']

        quick_profile_params = ['UseMinAsZero', 'DisplayQPOutOfImage', 'QPRelativeSpace', 'DisplayDirectionForRect',
                                'AdjustQPHeight', 'DisplayFWHM', 'DoGaussFit', 'FWHMColor', 'FWHMSize', 'FWHMNoOfDigis']

        LUT_params = ['Limits', 'Cursors', 'Color', 'Inverted', 'Gamma', 'Linearity', 'Overflowcolors']

        sequence_params = ['AutoCorrectAfterSeq', 'DisplayImgDuringSequence', 'PromptBeforeStart', 'EnableStop',
                           'Warning', 'EnableAcquireWrap', 'LoadHISSequence', 'PackHisFiles', 'NeverLoadToRam',
                           'LiveStreamingBuffers', 'WrapPlay', 'PlayInterval', 'ProfileNo', 'CorrectionDirection',

                           'AcquisitionMode', 'NoOfLoops', 'AcquisitionSpeed', 'AcquireInterval', 'DoAcquireWrap',

                           'AcquireImages', 'ROIOnly', 'StoreTo', 'FirstImgToStore', 'DisplayDataOnly',
                           'UsedHDSpaceForCheck', 'AcquireProfiles', 'FirstPrfToStore',

                           'AutoFixpoint', 'ExcludeSample',

                           'SampleType', 'CurrentSample', 'NumberOfSamples']

        self.parameters = dict(
            Application={'get': 'AppInfo',
                         'set': None,
                         'info': None,
                         'value': dict_of_Nones(app_params)},
            Main={'get': 'MainParamGet',
                  'set': None,
                  'info': 'MainParamInfo',
                  'value': dict_of_Nones(main_params)},
            General={'get': 'GenParamGet',
                     'set': 'GenParamSet',
                     'info': 'GenParamInfo',
                     'value': dict_of_Nones(gen_params)},
            Acquisition={'get': 'AcqParamGet',
                         'set': 'AcqParamSet',
                         'info': 'AcqParamInfoEx',
                         'value': dict_of_Nones(acquisition_params)},
            Camera={'get': 'CamParamGet',
                    'set': 'CamParamSet',
                    'info': 'CamParamInfoEx',
                    'value': cam_params},
            Devices={'get': 'DevParamGet',
                     'set': 'DevParamSet',
                     'info': 'DevParamInfoEx',
                     'value': dict_of_Nones(dev_params)},
            Corrections={'get': 'CorParamGet',
                         'set': 'CorParamSet',
                         'info': 'CorParamInfoEx',
                         'value': correction_params},
            Images={'get': 'ImgParamGet',
                    'set': 'ImgParamSet',
                    'info': 'ImgParamGet',
                    'value': dict_of_Nones(img_params)},
            QuickProfile={'get': 'QprParamGet',
                          'set': 'QprParamSet',
                          'info': 'QprParamInfo',
                          'value': dict_of_Nones(quick_profile_params)},
            LUT={'get': 'LutParamGet',
                 'set': 'LutParamSet',
                 'info': 'LutParamInfo',
                 'value': dict_of_Nones(LUT_params)},
            Sequence={'get': 'SeqParamGet',
                      'set': 'SeqParamSet',
                      'info': 'SeqParamInfo',
                      'value': dict_of_Nones(sequence_params)}
        )

        self.list_dev_params()

    def get_parameter(self, *give_params):
        """
        Gets any number of parameters contained in self.parameters. Each input can be either a string, or a iterable of
        strings, the function will return the appropriate value/dictionary of values
        :param give_params: three optional inputs, for each level of the self.parameters dictionary.
        :return:
        """

        if len(give_params) >= 1:
            names = give_params[0]
            if not hasattr(names, '__iter__'):
                names = (names,)
        else:
            names = list(self.parameters.keys())
        if len(give_params) > 3:
            raise ValueError('Too many input parameters')

        return_dict = {}
        for name in names:
            command_name = str(self.parameters[name]['get'])
            param_dictionary = self.parameters[name]['value']
            return_dict[name] = {}
            if type(param_dictionary[list(param_dictionary.keys())[0]]) == dict:
                if len(give_params) >= 2:
                    locations = give_params[1]
                    if not hasattr(locations, '__iter__'):
                        locations = (locations,)
                else:
                    locations = list(param_dictionary.keys())

                for location in locations:
                    if param_dictionary[location] == 'NotAvailable':
                        continue
                    if len(give_params) == 3:
                        params = give_params[2]
                        if not hasattr(params, '__iter__'):
                            params = (params,)
                    else:
                        params = list(param_dictionary[location].keys())
                    # print 'Location: ', location
                    # if params == 'All':
                    #     params = param_dictionary[location].keys()
                    # elif not hasattr(params, '__iter__'):
                    #     params = (params,)
                    return_dict[name][location] = {}
                    for param in params:
                        if param not in list(param_dictionary[location].keys()):
                            raise ValueError('Parameter %s not recognised' % param)
                        try:
                            self.send_command(command_name, location, param)
                            value = string_to_number(self.current_reply.split(',')[-1])
                            param_dictionary[location][param] = value
                            return_dict[name][location][param] = value
                            if len(give_params) == 3:
                                return param_dictionary[location][param]
                        except StreakError as e:
                            if e.error_code == 2:
                                param_dictionary[location][param] = 'NotAvailable'
                            else:
                                raise e
            else:
                if len(give_params) == 2:
                    params = give_params[1]
                    if not hasattr(params, '__iter__'):
                        params = (params,)
                else:
                    params = list(param_dictionary.keys())
                    # if params is 'All':  # init_params
                    #     params = param_dictionary.keys()
                    # print param_dictionary.keys()
                    # elif not hasattr(params, '__iter__'):  # type(params) != list:
                    #     params = (params,)
                    # raise ValueError('Parameter needs to be given as an iterable')
                for param in params:
                    # print 'Parameter: ', param
                    if param not in list(param_dictionary.keys()):
                        raise ValueError('%s parameter %s not recognised' % (name, param))
                    try:
                        self.send_command(command_name, param)
                        value = string_to_number(self.current_reply.split(',')[-1])
                        param_dictionary[param] = value
                        return_dict[name][param] = value
                        if len(give_params) == 2:  # len(params) == 1 and len(names) == 1:
                            return param_dictionary[param]
                    except StreakError as e:
                        if e.error_code == 2:
                            param_dictionary[param] = 'NotAvailable'
                        else:
                            raise e
        return return_dict

    def set_parameter(self, *args):
        """
        Set one or more Streak parameters
        :param args: Each parameter should be set by either a 3-tuple or a 4-tuple, containing two/three strings for
                    locating theparameter and a value for that parameter.
                    One can also provide a list of 3-tuples or 4-tuples, to set several parameters.
        :return:
        """
        if not hasattr(args[0], '__iter__'):
            args = (args,)

        for give_params in args:
            name = give_params[0]
            if name not in list(self.parameters.keys()):
                raise ValueError('Name %s not recognised' % name)
            if self.parameters[name]['set'] is not None:
                if len(give_params) == 3:
                    param = give_params[1]
                    value = give_params[2]
                    if param not in list(self.parameters[name]['value'].keys()):
                        raise ValueError('Parameter %s not recognised' % param)
                    self.send_command(self.parameters[name]['set'], param, value)
                    self.parameters[name]['value'][param] = value
                elif len(give_params) == 4:
                    location = give_params[1]
                    param = give_params[2]
                    value = give_params[3]
                    if location not in list(self.parameters[name]['value'].keys()):
                        raise ValueError('Location %s not recognised' % location)
                    if param not in list(self.parameters[name]['value'][location].keys()):
                        raise ValueError('Parameter %s not recognised' % param)
                    self.send_command(self.parameters[name]['set'], location, param, value)
                    self.parameters[name]['value'][location][param] = value
                else:
                    raise ValueError(
                        'Wrong number of inputs, need to give name, location (optional), parameter and value')
            else:
                self._logger.warn('Parameter cannot be set')

    def parameter_info(self, *give_params):
        name = give_params[0]
        if name not in list(self.parameters.keys()):
            raise ValueError('Name %s not recognised' % name)
        if self.parameters[name]['info'] is not None:
            if len(give_params) == 2:
                param = give_params[1]
                if param not in list(self.parameters[name]['value'].keys()):
                    raise ValueError('Parameter %s not recognised' % param)
                self.send_command(self.parameters[name]['info'], param)
            elif len(give_params) == 3:
                location = give_params[1]
                param = give_params[2]
                if location not in list(self.parameters[name]['value'].keys()):
                    raise ValueError('Location %s not recognised' % location)
                if param not in list(self.parameters[name]['value'][location].keys()):
                    raise ValueError('Parameter %s not recognised' % param)
                self.send_command(self.parameters[name]['info'], location, param)
            else:
                raise ValueError('Wrong number of inputs, need to give name, location (optional), and parameter')

            split_response = self.current_reply.split(',')
            reply_dict = dict(ErrorCode=split_response[0], CommandName=split_response[1], Label=split_response[2])

            if split_response[4].isdigit():
                if int(split_response[4]) in list(PARAMETER_TYPES.keys()):
                    reply_dict['CurrentValue'] = split_response[3]
                    reply_dict['ParameterType'] = PARAMETER_TYPES[int(split_response[4])]
                if split_response[4] == '1':
                    reply_dict['Minimum'] = split_response[5]
                    reply_dict['Maximum'] = split_response[6]
            else:
                reply_dict['Info'] = ','.join(split_response[3:])

            return reply_dict
        else:
            return {}

    '''General commands'''

    def appInfo(self):
        """
        Returns the current application type (HiPic or HPDTA). This command is executed even if the
        application has not been started.

        :return: 0, Appinfo, HiPic
        """
        self.send_command('Appinfo', 'type')

        return self.current_reply.split(',')[-1]

    def stop(self):
        """
        Stops the command currently executed if possible. (Few commands have implemented this
        command right now)

        :return: 0,Stop
        """
        self.send_command('Stop')

    def shutdown(self):
        """
        This command shuts down the application and the RemoteEx program. Response is sent before
        shutdown.
        The usefulness of this command is limited because it cannot be sent once the application has been
        hang up. Restarting of the remote application if an error has occurred should be done by other
        means (example: Power off and on the computer from remote and starting the RemoteEx from the
        autostart).

        :return: 0,Shutdown
        """
        self.send_command('Shutdown')

    '''Application commands'''

    def start_app(self, visible=1, iniFile=None):
        """
        This command starts the application. If the application has already been started this command
        returns immediately, otherwise it waits until it has been started completely.
        If visible is 0 or FALSE the application starts invisible. If this parameter is omitted or if it is others
        than 0 or FALSE the application starts visible. This parameter is ignored if the application is
        already running. If you want to make sure that the visible state is set if desired you should first close
        the application with AppEnd() and then restart it with the AppStart() command.
        If iniFile is specified the application starts with the INI-File (new from version 8.3.0). This
        parameter is also ignored if the application is already running.
        :param visible:
        :param iniFile:
        :return:
        """

        if iniFile is not None:
            self.send_command('AppStart', visible, iniFile, timeout=120)
        else:
            self.send_command('AppStart', visible, timeout=120)

    def end_app(self):
        self.send_command('AppEnd')

    '''Acquisition commands'''

    def start_acquisition(self, mode='Acquire'):
        """
        This command starts an acquisition.
        :param mode: one of the following:
                'Live'      Live mode
                'Acquire'   Acquire mode
                'AI'        Analog integration
                'PC'        Photon counting
        :return:
        """
        self.send_command('AcqStart', mode)

    def isAcquisitionBusy(self):
        """
        This command returns the status of an acquisition.
        :return:
        """
        self.send_command('AcqStatus')
        if self.current_reply.split(',')[2] == 'idle':
            self.busy = False
        elif self.current_reply.split(',')[2] == 'busy':
            self.busy = True
        return self.busy

    def stop_acquisition(self, timeout=1000):
        """
        This command stops the currently running acquisition. It can have an optional parameter (available
        from 8.2.0 pf5) indicating the timeout value (in ms) until this command should wait for an
        acquisition to end. The range of this timeout value is [1...60000] and the default value is 1000 (if
        not specified).
        :param timeout:
        :return: 0,AcqStop (Successfully stopped)
                or
                7,AcqStop,timeout (Timeout while waiting for stop)
        """
        self.send_command('AcqStop', timeout)

    '''Camera commands'''

    def get_live_bkg(self):
        """
        This command gets a new background image which is used for real time background subtraction
        (RTBS). It is only available of LIVE mode is running.
        :return:
        """
        self.send_command('CamGetLiveBG')

    '''External device commands (HPD-TA only)'''

    def list_dev_params(self, devices=None):
        """
        This command returns a list of all parameters of a specified device.
        :param devices: one of:
                ['TD', 'Streak', 'Streakcamera', 'Spec', 'Spectrograph', 'Del', 'Delay', 'Delaybox',
                    'Del1', 'Del2', 'Delay2', 'DelayBox2']
        :return:
        """
        if devices is None:
            devices = list(self.parameters['Devices']['value'].keys())
        for device in devices:
            if device not in list(self.parameters['Devices']['value'].keys()):
                raise ValueError('Device %s not recognised' % device)
            try:
                self.send_command('DevParamsList', device)
                split_response = self.current_reply.split(',')
                param_list = []
                for ii in range(3, 3 + int(split_response[2])):
                    param_list.append(split_response[ii])

                device_dict = dict_of_Nones(param_list)
                self.parameters['Devices']['value'][device] = device_dict
            except StreakError as e:
                if e.error_code == 7:
                    self.parameters['Devices']['value'][device] = 'NotAvailable'
                else:
                    raise e

    '''Auxiliary devices commands'''

    '''Correction commands'''

    def do_correction(self, destination='Current', type='BacksubShadingCurvature'):
        """

        :param destination: either 'Current' or a number between 0 and 19
        :param type: one of:
         ['Backsub', 'Background', 'Shading', 'Curvature', 'BacksubShading', 'BacksubCurvature',
         'BacksubShadingCurvature', 'DefectCorrect']
        :return:
        """
        if type == 'DefectCorrect':
            raise NotImplementedError
        self.send_command('CorDoCorrection', destination, type)

    '''Processing commands'''

    '''Defect pixel tool commands'''

    '''Image commands'''

    def save_image(self, image_index='Current', image_type='TIF', filename='DefaultImage.tif', overwrite=False,
                   directory=None):
        """

        :param image_index: image to be saved, either 'Current' or a number between 0 and 19
        :param image_type: one of 'IMG' (ITEX file), 'TIF', 'TIFF', 'ASCII',
                                'data2tiff', 'data2tif', 'display2tiff', 'display2tif'
        :param filename: file path
        :param overwrite: whether to overwrite existing files
        :param directory:
        :return:
        """
        if directory is None:
            directory = os.getcwd()
        if not os.path.isabs(filename):
            filename = os.path.join(directory, filename)
        self.send_command('ImgSave', image_index, image_type, filename, int(overwrite))

    def load_image(self, filename='DefaultImage.txt', image_type='ASCII'):
        """
        Not that not all file types which can be saved can also be loaded. Some file types are intended for export only.
        Note: This load functions loads the image always into a new window independently of the setting of
        the option AcquireToSameWindow. If the maximum number of windows is reached an error is
        returned.
        :param filename: path
        :param image_type: one of 'IMG' (ITEX file), 'TIF', 'TIFF', 'ASCII',
                                'data2tiff', 'data2tif', 'display2tiff', 'display2tif'
        :return:
        """
        if not os.path.isabs(filename):
            filename = os.path.join(os.getcwd(), filename)
        self.send_command('ImgLoad', image_type, filename)

    def delete_image(self, image_index='Current'):
        """
        Note1: This function deletes the specified images independent whether their content has been saved
        or not. If you want to keep the content of the image please save the image before executing this
        command.
        Note2: This function does not delete images on hard disk.
        :param image_index: 'Current', 'All' or a number between 0-19
        :return:
        """
        self.send_command('ImgDelete', image_index)

    def get_image_status(self, image_index='Current', *identifiers):
        """

        :param image_index: 'Current' or a number between 0-19
        :param identifiers: section identifier and (optional) token identifier
        :return:
        """
        if len(identifiers) == 0:
            self.send_command('ImgStatusGet', image_index, 'All')
        elif len(identifiers) == 1:
            self.send_command('ImgStatusGet', image_index, 'Section', identifiers[0])
        elif len(identifiers) == 2:
            self.send_command('ImgStatusGet', image_index, 'Token', identifiers[0], identifiers[1])
        else:
            raise ValueError('Too many parameters')
        split_reply = self.current_reply.split(',')
        del split_reply[0]
        del split_reply[0]
        joint_reply = ','.join(split_reply).rstrip()
        replies = joint_reply.split('[')
        del replies[0]
        parsed_reply = dict()
        for reply1 in replies:
            split_reply = reply1.split(',')
            for reply2 in split_reply:
                if reply2:
                    if reply2[-1] == ']':
                        location = reply2[0:-1]
                        parsed_reply[location] = {}
                    else:
                        parameter = reply2.split('=')[0]
                        value = reply2.split('=')[1]
                        parsed_reply[location][parameter] = value
        return parsed_reply

    def get_index_of_curr_img(self):
        self.send_command('ImgIndexGet')

        return self.current_reply.split(',')[-1]

    def set_as_curr_img(self, image_index):
        self.send_command('ImgIndexSet', image_index)

    def get_img_default_directory(self):
        self.send_command('ImgDefaultDirGet')
        return self.current_reply.split(',')[-1]

    def set_img_default_directory(self, path):
        self.send_command('ImgDefaultDirSet', path)

    def get_img_info(self, image_index='Current'):
        """
        This command returns the image size in pixels and the Bytes per pixel of a single pixel.
        :param image_index:
        :return:
        """
        self.send_command('ImgDataInfo', image_index, 'Size')
        shape = list(map(int, tuple(self.current_reply.split(',')[2:6])))
        bytes_per_pixel = int(self.current_reply.split(',')[-1])
        return shape, bytes_per_pixel

    def get_image_data(self, image_index='Current', type='Data', *profile_params):
        """
        This command gets image, display or profile data of the select image.
        The image data is transferred by the optional second TCP-IP channel. If this channel is not available
        an error is issued.
        :param image_index: 'Current' or number between 1-19
        :param type:
                - 'Data': raw image data (1,2 or 4 BPP)
                - 'Display': display data (1 BPP)
                - 'Profile': profile (4 bytes floating point values)
        :param profile_params: five numbers:
                - Profile type: 1 (line profile), 2 (horizontal bin), 3 (vertical bin)
                - Coordinates: iX, iY, iDX, iDY
        :return:
        """
        if type != 'Profile':
            self.send_command('ImgDataGet', image_index, type)
        else:
            self.send_command('ImgDataGet', image_index, type, *profile_params)

    def dump_image_data(self, path, image_index='Current', type='Data', *profile_params):
        """
        This command gets image or display data of the select image and writes it to file (only binary data,
        no header). It can be used to get image or profile data alternatively to using the second TCP-IP port.
        :param path:
        :param image_index:
        :param type:
                - 'Data': raw image data (1,2 or 4 BPP)
                - 'Display': display data (1 BPP)
                - 'Profile': profile (4 bytes floating point values)
        :param profile_params: five numbers:
                - Profile type: 1 (line profile), 2 (horizontal bin), 3 (vertical bin)
                - Coordinates: iX, iY, iDX, iDY
        :return:
        """
        if type != 'Profile':
            self.send_command('ImgDataDump', image_index, type, path)
        else:
            profile_type = profile_params[0]
            iX = profile_params[1]
            iY = profile_params[2]
            iDX = profile_params[3]
            iDY = profile_params[4]
            self.send_command('ImgDataDump', image_index, type, profile_type, iX, iY, iDX, iDY, path)

    '''Quick profile commands'''

    '''LUT commands'''

    def auto_LUT(self):
        self.send_command('LutSetAuto')
        return self.current_reply.split(',')[2:5]

    '''Sequence commands'''

    def start_sequence(self, directory=None, wait=False):
        if directory is not None:
            self.set_parameter('Sequence', 'StoreTo', 'HD <individual files - all modes>')
            self.set_parameter('Sequence', 'FirstImgToStore', directory)
        self.send_command('SeqStart')

        if wait:
            status = self.sequence_status()
            while type(status) == list and status[0] == 'busy':
                time.sleep(0.5)
                status = self.sequence_status()

    def stop_sequence(self):
        self.send_command('SeqStop')

    def sequence_status(self):
        self.send_command('SeqStatus')
        split_reply = self.current_reply.split(',')
        if len(split_reply) == 3:
            return split_reply[-1]
        elif len(split_reply) == 4:
            return split_reply[2:4]
        else:
            return 'BUGBUG'

    def delete_sequence(self):
        """
        Deletes the current sequence from memory.
        Note: This function does not delete a sequence on the hard disk.
        :return:
        """
        self.send_command('SeqDelete')

    def save_sequence(self, image_type='ASCII', filename='DefaultSequence.txt', overwrite=0):
        if not os.path.isabs(filename):
            filename = os.path.join(os.getcwd(), filename)
        self.send_command('SeqSave', image_type, filename, overwrite)

    def load_sequence(self, image_type='ASCII', filename='DefaultSequence.txt'):
        if not os.path.isabs(filename):
            filename = os.path.join(os.getcwd(), filename)
        self.send_command('SeqLoad', image_type, filename)

    '''My commands'''

    def capture(self, mode='Acquire', save=False, delete=False, save_kwargs=None):
        try:
            if mode == 'Acquire':
                self.start_acquisition(mode)

                if save:
                    # time.sleep(1)  # This sleep-time was arrived to by trial and error
                    self.save_image(**save_kwargs)
                    if delete:
                        self.delete_image()
                else:
                    time.sleep(1.5)  # This sleep-time was arrived to by trial and error
                    shape, pixel_size = self.get_img_info()
                    n_pixels = (shape[2] - shape[0]) * (shape[3] - shape[1])

                    self.get_image_data()
                    self._logger.debug('Receiving: %s pixels of size %g' % (n_pixels, pixel_size))
>>>>>>> 0088bc2c


class Streak(StreakSdk, CameraRoiScale):
    def __init__(self, *args, **kwargs):
        super(Streak, self).__init__(*args, **kwargs)

    def get_control_widget(self):
        return StreakUI(self)

    def get_preview_widget(self):
        self._logger.debug('Getting preview widget')
        if self._preview_widgets is None:
            self._preview_widgets = WeakSet()
        new_widget = DisplayWidgetRoiScale()
        self._preview_widgets.add(new_widget)
        return new_widget

    def raw_snapshot(self):
        try:
            image = self.capture()
            return True, self.bundle_metadata(image)
        except Exception as e:
            self._logger.warn("Couldn't Capture because %s" % e)


class StreakUI(QtWidgets.QWidget):
    ImageUpdated = QtCore.Signal()

    def __init__(self, streak):
        super(StreakUI, self).__init__()

        self.Streak = streak
        uic.loadUi((os.path.dirname(__file__) + '/Streak.ui'), self)

        self.comboBoxGateMode.activated.connect(self.gate_mode)
        self.comboBoxReadMode.activated.connect(self.read_mode)
        self.comboBoxShutter.activated.connect(self.shutter)
        self.comboBoxTrigMode.activated.connect(self.trigger)
        self.spinBox_MCPGain.valueChanged.connect(self.mcp_gain)
        self.lineEditTimeRange.returnPressed.connect(self.time_range)
        self.comboBoxTimeUnit.activated.connect(self.time_range)
        self.pushButtonLess.clicked.connect(lambda: self.time_range('-'))
        self.pushButtonMore.clicked.connect(lambda: self.time_range('+'))

        self.pushButtonCapture.clicked.connect(lambda: self.Streak.raw_image(update_latest_frame=True))

    def gate_mode(self):
        mode = str(self.comboBoxGateMode.currentText())
        self.Streak.set_parameter('Devices', 'TD', 'Gate Mode', mode)

    def read_mode(self):
        mode = str(self.comboBoxReadMode.currentText())
        self.Streak.set_parameter('Devices', 'TD', 'Mode', mode)

    def shutter(self):
        mode = str(self.comboBoxShutter.currentText())
        self.Streak.set_parameter('Devices', 'TD', 'Shutter', mode)

    def trigger(self):
        mode = str(self.comboBoxTrigMode.currentText())
        self.Streak.set_parameter('Devices', 'TD', 'Trig. Mode', mode)

    def mcp_gain(self):
        gain = int(self.spinBox_MCPGain.value())
        self.Streak.set_parameter('Devices', 'TD', 'MCP Gain', gain)

    def time_range(self, direction=None):
        allowed_times = {'ns': [5, 10, 20, 50, 100, 200, 500],
                         'us': [1, 2, 5, 10, 20, 50, 100, 200, 500],
                         'ms': [1]}
        unit = str(self.comboBoxTimeUnit.currentText())
        given_number = int(self.lineEditTimeRange.text())

        if direction is '+':
            if not (unit == 'ms' and given_number == 1):
                next_unit = str(unit)
                if given_number != 500:
                    next_number = allowed_times[unit][allowed_times[unit].index(given_number) + 1]
                else:
                    next_number = 1
                    if unit == 'ns':
                        self.comboBoxTimeUnit.setCurrentIndex(1)
                        next_unit = 'us'
                    elif unit == 'us':
                        self.comboBoxTimeUnit.setCurrentIndex(2)
                        next_unit = 'ms'
                self.lineEditTimeRange.setText(str(next_number))
                unit = str(next_unit)
            else:
                self.Streak._logger.info('Tried increasing the maximum time range')
                return
        elif direction is '-':
            if not (unit == 'ns' and given_number == 5):
                next_unit = str(unit)
                if given_number != 1:
                    next_number = allowed_times[unit][allowed_times[unit].index(given_number) - 1]
                else:
                    next_number = 500
                    if unit == 'ms':
                        self.comboBoxTimeUnit.setCurrentIndex(1)
                        next_unit = 'us'
                    elif unit == 'us':
                        self.comboBoxTimeUnit.setCurrentIndex(0)
                        next_unit = 'ns'
                self.lineEditTimeRange.setText(str(next_number))
                unit = str(next_unit)
            else:
                self.Streak._logger.info('Tried decreasing the minimum time range')
                return
        else:
            next_number = min(allowed_times[unit], key=lambda x: abs(x - given_number))
            self.lineEditTimeRange.setText(str(next_number))

        # Some camera models don't give you direct access to the time range, but rather you preset a finite number of
        # settings that you then switch between
        try:
            self.Streak.set_parameter('Devices', 'TD', 'Time Range', str(next_number) + ' ' + unit)
        except StreakError:
            self.Streak.set_parameter('Devices', 'TD', 'Time Range', str(next_number))
<|MERGE_RESOLUTION|>--- conflicted
+++ resolved
@@ -1,891 +1,10 @@
 # -*- coding: utf-8 -*-
 
-<<<<<<< HEAD
 from nplab.utils.gui import QtWidgets, QtCore, uic
 from nplab.instrument.camera.camera_scaled_roi import DisplayWidgetRoiScale, CameraRoiScale
 from nplab.instrument.camera.Hamamatsu_streak.streak_sdk import StreakSdk, StreakError
 from weakref import WeakSet
 import os
-=======
-from builtins import map
-from builtins import str
-from builtins import zip
-from builtins import range
-import collections
-import os
-import pprint
-import socket
-import struct
-import time
-
-import numpy as np
-
-from nplab.utils.gui import QtWidgets, QtCore, uic
-from nplab.instrument import Instrument
-from nplab.instrument.camera.camera_scaled_roi import DisplayWidgetRoiScale
-
-PrettyPrinter = pprint.PrettyPrinter(indent=4)
-
-TIMEOUT = 5
-MAX_MESSAGE_HISTORY = 10
-BUFFER_SIZE = 4096
-SLEEPING_TIME = 0.1
-
-
-def string_to_number(s):
-    try:
-        return int(s)
-    except ValueError:
-        try:
-            return float(s)
-        except ValueError:
-            return s
-
-
-def dict_of_Nones(lst):
-    return dict(list(zip(lst, [None] * len(lst))))
-
-
-class StreakError(Exception):
-    def __init__(self, code, msg, reply):
-        super(StreakError, self).__init__()
-        self.error_code = code
-        self.error_name = ERROR_CODES[code]
-
-        self.msg = msg
-        self.reply = reply
-
-    def __str__(self):
-        return self.error_name + '\n Error sent: ' + self.msg + '\n Error reply: ' + self.reply
-
-
-class StreakBase(Instrument):
-    """
-    Implements the RemoteExProgrammersHandbook91
-
-    Not Implemented Functions:
-        'MainParamInfo', 'MainParamInfoEx', 'GenParamInfo', 'GenParamInfoEx', 'AcqLiveMonitor', 'AcqLiveMonitorTSInfo',
-        'acqLiveMonitorTSFormat', 'CamSetupSendSerial', 'ImgStatusSet', 'ImgRingBufferGet', 'ImgAnalyze', 'ImgRoiGet',
-        'ImgRoiSet', 'ImgRoiSelectedRoiGet', 'ImgRoiSelectedRoiSet', 'SeqCopyToSeparateImg', 'SeqImgIndexGet', '
-        All of the auxiliary devices, processing, defect pixel tools
-
-    TODO:
-        Inherit from message_bus_instrument if you want to use the communication_lock
-    """
-
-    def set_single_metadata(self, name, value):
-        inputs = tuple(name) + (value,)
-        self.set_parameter(*inputs)
-
-    def get_single_metadata(self, name):
-        return self.get_parameter(*name)
-
-    def __init__(self, address, start_app=False, get_all_parameters=False, **kwargs):
-        """
-
-        :param address: tuple of the streak TCP address (TCP_IP,TCP_PORT)
-        :param kwargs: optional dictionary keys, also passed to nplab.Instrument
-            CloseAppWhenDone:  closes the streak GUI when you delete the Python class instance
-            get_all_parameters:  gets the values of all the parameters on startup
-        """
-
-        Instrument.__init__(self)
-
-        # self.address = address
-        self.socket = None
-        self.data_socket = None
-        self._connect(address)
-
-        self.current_message = ''
-        self.current_reply = ''
-        self.message_history = collections.deque(maxlen=MAX_MESSAGE_HISTORY)
-
-        self.busy = False
-        if "CloseAppWhenDone" in kwargs:
-            self.close_app_when_done = kwargs['CloseAppWhenDone']
-        else:
-            self.close_app_when_done = False
-        self.image = None
-
-        # self.captureThread = QtCore.QThread()
-        self._setup_parameter_dictionaries()
-
-        # Starting the HPDTA GUI
-        if start_app:
-            self.socket.settimeout(120)
-            self.start_app()
-            self.socket.settimeout(TIMEOUT)
-
-        # Getting all the parameters
-        if get_all_parameters:
-            self.get_parameter()
-
-    def __del__(self):
-        if self.close_app_when_done:
-            self.end_app()
-        self.socket.close()
-
-    def _connect(self, address):
-        if self.socket is not None:
-            del self.socket
-        if self.data_socket is not None:
-            del self.data_socket
-
-        self.socket = socket.socket(socket.AF_INET, socket.SOCK_STREAM)
-        self.socket.connect(address)
-        self.socket.settimeout(TIMEOUT)
-
-        self.data_socket = socket.socket(socket.AF_INET, socket.SOCK_STREAM)
-        self.data_socket.connect((address[0], address[1] + 1))
-        self.data_socket.settimeout(100)
-
-    def send_command(self, operation, *parameters, **kwargs):
-        """
-        Implements the TCP command structure, saves it to the message_history, sends it to the device and reads the reply
-        :param operation:
-        :param parameters:
-        :return:
-        """
-
-        self._logger.debug("send_command: %s, %s, %s" % (operation, parameters, kwargs))
-        params = list(map(str, parameters))
-        self.current_message = operation + '(' + ','.join(params) + ')'
-        self.current_message += '\r'
-        self.message_history.append({'sent': self.current_message.rstrip(), 'received': []})
-
-        self.socket.send(self.current_message)
-        time.sleep(SLEEPING_TIME)
-        self._handshake()
-
-    def _read(self, previous_message='', size=BUFFER_SIZE):
-        """Reads BUFFER_SIZE from the socket
-        Within BUFFER_SIZE there could be more than one message, so if it doesn't end in \r, we read again, until we
-        have a finished number of messages.
-            ybd20:  This can still leave unread messages at the Streak, which is not ideal, but I don't think there's any
-                    way of knowing how many messages are left
-        Once a complete number of messages has been read, it makes a list of them and returns it
-
-        """
-        _reply = self.socket.recv(size)
-
-        time.sleep(SLEEPING_TIME)
-        # Ensure we've read a full number of messages by checking that the string ends with newline
-        if not _reply.endswith('\r'):
-            return self._read(previous_message + _reply)
-        else:
-            message_list = str(previous_message + _reply).split('\r')
-            return message_list[:-1]  # the last message is an empty string so we always ignore it
-
-    def _handshake(self):
-        """Makes sure last sent command executed properly
-
-        Most times a command is sent to the streak, it replies with a message containing an error code (see ERROR_CODES)
-        and the command name. This command iterates over all the other possible messages the Streak wants to send to
-        check if there is a handshake message somewhere, and either returns the error message if there's been an error,
-        or tries to handshake again if there was no handshake message.
-
-        :return:
-        """
-        # Read a bunch of messages from the streak and add them to the message history
-        message_list = self._read()
-        self.message_history[-1]['received'].append(message_list)
-
-        # Iterate over the messages received until a handshake is produced or an error raised
-        _handshaked = False
-        for message in message_list:
-            if not _handshaked:
-                if message[0].isdigit():
-                    split_reply = message.split(',')
-
-                    if split_reply[0] not in ['4', '5']:
-                        if split_reply[0] != '0':
-                            self._error_handling(int(split_reply[0]))
-                        elif self.current_message.split('(')[0] != split_reply[1]:
-                            self._logger.error('Comparing this: %s' % self.current_message.split('(')[0] +
-                                               'to this: %s' % split_reply[1])
-                            raise RuntimeError('Handshake did not work')
-                        else:
-                            _handshaked = True
-                            self.current_reply = message
-                            self._logger.debug('Handshake worked. %s' % split_reply[1])
-                            self._logger.debug('Sent: %s \nReply: %s' % (self.current_message, self.current_reply))
-        # If a handshake was not present in the previous bunch of messages, try to handshake again
-        if not _handshaked:
-            self._handshake()
-
-    def _error_handling(self, error_code):
-        raise StreakError(error_code, self.current_message, self.current_reply)
-
-    def _setup_parameter_dictionaries(self):
-        app_params = ['Date', 'Version', 'Directory', 'Title', 'Titlelong', 'ProgDataDir']
-        main_params = ['ImageSize', 'Message', 'Temperature', 'GateMode', 'MCPGain', 'Mode', 'Plugin', 'Shutter',
-                       'StreakCamera', 'TimeRange']
-        gen_params = ['RestoreWindowPos', 'UserFunctions', 'ShowStreakControl', 'ShowDelay1Control',
-                      'ShowDelay2Control', 'ShowSpectrControl']
-        acquisition_params = ['DisplayInterval', '32BitInAI', 'WriteDPCFile', 'AdditionalTimeout',
-                              'DeactivateGrbNotInUse',
-                              'CCDGainForPC', '32BitInPC', 'MoireeReduction']
-        setup_param = ['TimingMode', 'TriggerMode', 'TriggerSource', 'TriggerPolarity', 'ScanMode', 'Binning',
-                       'CCDArea', 'LightMode', 'Hoffs', 'HWidth', 'VOffs', 'VWidth', 'ShowGainOffset', 'NoLines',
-                       'LinesPerImage', 'ScrollingLiveDisplay', 'FrameTrigger', 'VerticalBinning', 'TapNo',
-                       'ShutterAction', 'Cooler', 'TargetTemperature', 'ContrastEnhancement', 'Offset', 'Gain',
-                       'XDirection', 'ScanSpeed', 'MechanicalShutter', 'Subtype', 'AutoDetect', 'Wait2ndFrame', 'DX',
-                       'DY', 'XOffset', 'YOffset', 'BPP', 'CameraName', 'ExposureTime', 'ReadoutTime', 'OnChipAmp',
-                       'CoolingFan', 'Cooler', 'ExtOutputPolarity', 'ExtOutputDelay', 'ExtOutputWidth',
-                       'LowLightSensitivity', 'AutomaticBundleHeight', 'CameraInfo']
-        # Two parameters called Offset and Width were not included (name shadowing, must be a bug in the program or a
-        # typo in the manual). Additionally, all the sensor specific parameters were not included
-        tab_param = ['Exposure', 'Gain', 'Offset', 'NrTrigger', 'Threshold', 'Threshold2', 'DoRTBackSub',
-                     'DoRTShading', 'NrExposures', 'ClearFrameBuffer', 'AmpGain', 'SMD', 'RecurNumber', 'HVoltage',
-                     'AMD', 'ASH', 'ATP', 'SOP', 'SPX', 'MCP', 'TDY', 'IntegrAfterTrig', 'SensitivityValue', 'EMG',
-                     'BGSub', 'RecurFilter', 'HightVoltage', 'StreakTrigger', 'FGTrigger', 'SensitivitySwitch',
-                     'BGOffset', 'ATN', 'SMDExtended', 'LightMode', 'ScanSpeed', 'BGDataMemory', 'SHDataMemory',
-                     'SensitivityMode', 'Sensitivity', 'Sensitivity2Mode', 'Sensitivity2', 'ContrastControl',
-                     'ContrastGain', 'ContrastOffset', 'PhotonImagingMode', 'HighDynamicRangeMode', 'RecurNumber2',
-                     'RecurFilter2', 'FrameAvgNumber', 'FrameAvg']
-        cam_params = dict(Setup=dict(list(zip(setup_param, [None] * len(setup_param)))),
-                          Live=dict(list(zip(tab_param, [None] * len(tab_param)))),
-                          Acquire=dict(list(zip(tab_param, [None] * len(tab_param)))),
-                          AI=dict(list(zip(tab_param, [None] * len(tab_param)))),
-                          PC=dict(list(zip(tab_param, [None] * len(tab_param)))))
-
-        dev_params = ['TD', 'Streak', 'Streakcamera', 'Spec', 'Spectrograph', 'Del', 'Delay', 'Delaybox', 'Del1',
-                      'Del2',
-                      'Delay2', 'DelayBox2']
-
-        bkg_param = ['BackgroundSource', 'BakcFilesForAcqModes', 'GeneralFile', 'LiveFile', 'AcquireFile', 'AIFile',
-                     'Constant', 'ClipZero', 'AutoBacksub']
-        curv_param = ['CorrectionFile', 'AutoCurvature']
-        defect_pixel_param = ['DefectCorrection', 'DefectPixelFile']
-        shading_param = ['ShadingFile', 'ShadingConstant', 'AutoShading', 'SensitivityCorrection', 'LampFile']
-        correction_params = dict(Background=dict(list(zip(bkg_param, [None] * len(bkg_param)))),
-                                 Shading=dict(list(zip(curv_param, [None] * len(curv_param)))),
-                                 Curvature=dict(list(zip(defect_pixel_param, [None] * len(defect_pixel_param)))),
-                                 DefectPixel=dict(list(zip(shading_param, [None] * len(shading_param)))))
-
-        img_params = ['AcquireToSameWindow', 'DefaultZoomFactor', 'WarnWhenUnsaved', 'Calibrated', 'LowerLUTIsZero',
-                      'AutoLUT', 'AutoLUTInLive', 'AutoLUTInROI', 'HorizontalRuler', 'VerticalRuler', 'FixedITEXHeader']
-
-        quick_profile_params = ['UseMinAsZero', 'DisplayQPOutOfImage', 'QPRelativeSpace', 'DisplayDirectionForRect',
-                                'AdjustQPHeight', 'DisplayFWHM', 'DoGaussFit', 'FWHMColor', 'FWHMSize', 'FWHMNoOfDigis']
-
-        LUT_params = ['Limits', 'Cursors', 'Color', 'Inverted', 'Gamma', 'Linearity', 'Overflowcolors']
-
-        sequence_params = ['AutoCorrectAfterSeq', 'DisplayImgDuringSequence', 'PromptBeforeStart', 'EnableStop',
-                           'Warning', 'EnableAcquireWrap', 'LoadHISSequence', 'PackHisFiles', 'NeverLoadToRam',
-                           'LiveStreamingBuffers', 'WrapPlay', 'PlayInterval', 'ProfileNo', 'CorrectionDirection',
-
-                           'AcquisitionMode', 'NoOfLoops', 'AcquisitionSpeed', 'AcquireInterval', 'DoAcquireWrap',
-
-                           'AcquireImages', 'ROIOnly', 'StoreTo', 'FirstImgToStore', 'DisplayDataOnly',
-                           'UsedHDSpaceForCheck', 'AcquireProfiles', 'FirstPrfToStore',
-
-                           'AutoFixpoint', 'ExcludeSample',
-
-                           'SampleType', 'CurrentSample', 'NumberOfSamples']
-
-        self.parameters = dict(
-            Application={'get': 'AppInfo',
-                         'set': None,
-                         'info': None,
-                         'value': dict_of_Nones(app_params)},
-            Main={'get': 'MainParamGet',
-                  'set': None,
-                  'info': 'MainParamInfo',
-                  'value': dict_of_Nones(main_params)},
-            General={'get': 'GenParamGet',
-                     'set': 'GenParamSet',
-                     'info': 'GenParamInfo',
-                     'value': dict_of_Nones(gen_params)},
-            Acquisition={'get': 'AcqParamGet',
-                         'set': 'AcqParamSet',
-                         'info': 'AcqParamInfoEx',
-                         'value': dict_of_Nones(acquisition_params)},
-            Camera={'get': 'CamParamGet',
-                    'set': 'CamParamSet',
-                    'info': 'CamParamInfoEx',
-                    'value': cam_params},
-            Devices={'get': 'DevParamGet',
-                     'set': 'DevParamSet',
-                     'info': 'DevParamInfoEx',
-                     'value': dict_of_Nones(dev_params)},
-            Corrections={'get': 'CorParamGet',
-                         'set': 'CorParamSet',
-                         'info': 'CorParamInfoEx',
-                         'value': correction_params},
-            Images={'get': 'ImgParamGet',
-                    'set': 'ImgParamSet',
-                    'info': 'ImgParamGet',
-                    'value': dict_of_Nones(img_params)},
-            QuickProfile={'get': 'QprParamGet',
-                          'set': 'QprParamSet',
-                          'info': 'QprParamInfo',
-                          'value': dict_of_Nones(quick_profile_params)},
-            LUT={'get': 'LutParamGet',
-                 'set': 'LutParamSet',
-                 'info': 'LutParamInfo',
-                 'value': dict_of_Nones(LUT_params)},
-            Sequence={'get': 'SeqParamGet',
-                      'set': 'SeqParamSet',
-                      'info': 'SeqParamInfo',
-                      'value': dict_of_Nones(sequence_params)}
-        )
-
-        self.list_dev_params()
-
-    def get_parameter(self, *give_params):
-        """
-        Gets any number of parameters contained in self.parameters. Each input can be either a string, or a iterable of
-        strings, the function will return the appropriate value/dictionary of values
-        :param give_params: three optional inputs, for each level of the self.parameters dictionary.
-        :return:
-        """
-
-        if len(give_params) >= 1:
-            names = give_params[0]
-            if not hasattr(names, '__iter__'):
-                names = (names,)
-        else:
-            names = list(self.parameters.keys())
-        if len(give_params) > 3:
-            raise ValueError('Too many input parameters')
-
-        return_dict = {}
-        for name in names:
-            command_name = str(self.parameters[name]['get'])
-            param_dictionary = self.parameters[name]['value']
-            return_dict[name] = {}
-            if type(param_dictionary[list(param_dictionary.keys())[0]]) == dict:
-                if len(give_params) >= 2:
-                    locations = give_params[1]
-                    if not hasattr(locations, '__iter__'):
-                        locations = (locations,)
-                else:
-                    locations = list(param_dictionary.keys())
-
-                for location in locations:
-                    if param_dictionary[location] == 'NotAvailable':
-                        continue
-                    if len(give_params) == 3:
-                        params = give_params[2]
-                        if not hasattr(params, '__iter__'):
-                            params = (params,)
-                    else:
-                        params = list(param_dictionary[location].keys())
-                    # print 'Location: ', location
-                    # if params == 'All':
-                    #     params = param_dictionary[location].keys()
-                    # elif not hasattr(params, '__iter__'):
-                    #     params = (params,)
-                    return_dict[name][location] = {}
-                    for param in params:
-                        if param not in list(param_dictionary[location].keys()):
-                            raise ValueError('Parameter %s not recognised' % param)
-                        try:
-                            self.send_command(command_name, location, param)
-                            value = string_to_number(self.current_reply.split(',')[-1])
-                            param_dictionary[location][param] = value
-                            return_dict[name][location][param] = value
-                            if len(give_params) == 3:
-                                return param_dictionary[location][param]
-                        except StreakError as e:
-                            if e.error_code == 2:
-                                param_dictionary[location][param] = 'NotAvailable'
-                            else:
-                                raise e
-            else:
-                if len(give_params) == 2:
-                    params = give_params[1]
-                    if not hasattr(params, '__iter__'):
-                        params = (params,)
-                else:
-                    params = list(param_dictionary.keys())
-                    # if params is 'All':  # init_params
-                    #     params = param_dictionary.keys()
-                    # print param_dictionary.keys()
-                    # elif not hasattr(params, '__iter__'):  # type(params) != list:
-                    #     params = (params,)
-                    # raise ValueError('Parameter needs to be given as an iterable')
-                for param in params:
-                    # print 'Parameter: ', param
-                    if param not in list(param_dictionary.keys()):
-                        raise ValueError('%s parameter %s not recognised' % (name, param))
-                    try:
-                        self.send_command(command_name, param)
-                        value = string_to_number(self.current_reply.split(',')[-1])
-                        param_dictionary[param] = value
-                        return_dict[name][param] = value
-                        if len(give_params) == 2:  # len(params) == 1 and len(names) == 1:
-                            return param_dictionary[param]
-                    except StreakError as e:
-                        if e.error_code == 2:
-                            param_dictionary[param] = 'NotAvailable'
-                        else:
-                            raise e
-        return return_dict
-
-    def set_parameter(self, *args):
-        """
-        Set one or more Streak parameters
-        :param args: Each parameter should be set by either a 3-tuple or a 4-tuple, containing two/three strings for
-                    locating theparameter and a value for that parameter.
-                    One can also provide a list of 3-tuples or 4-tuples, to set several parameters.
-        :return:
-        """
-        if not hasattr(args[0], '__iter__'):
-            args = (args,)
-
-        for give_params in args:
-            name = give_params[0]
-            if name not in list(self.parameters.keys()):
-                raise ValueError('Name %s not recognised' % name)
-            if self.parameters[name]['set'] is not None:
-                if len(give_params) == 3:
-                    param = give_params[1]
-                    value = give_params[2]
-                    if param not in list(self.parameters[name]['value'].keys()):
-                        raise ValueError('Parameter %s not recognised' % param)
-                    self.send_command(self.parameters[name]['set'], param, value)
-                    self.parameters[name]['value'][param] = value
-                elif len(give_params) == 4:
-                    location = give_params[1]
-                    param = give_params[2]
-                    value = give_params[3]
-                    if location not in list(self.parameters[name]['value'].keys()):
-                        raise ValueError('Location %s not recognised' % location)
-                    if param not in list(self.parameters[name]['value'][location].keys()):
-                        raise ValueError('Parameter %s not recognised' % param)
-                    self.send_command(self.parameters[name]['set'], location, param, value)
-                    self.parameters[name]['value'][location][param] = value
-                else:
-                    raise ValueError(
-                        'Wrong number of inputs, need to give name, location (optional), parameter and value')
-            else:
-                self._logger.warn('Parameter cannot be set')
-
-    def parameter_info(self, *give_params):
-        name = give_params[0]
-        if name not in list(self.parameters.keys()):
-            raise ValueError('Name %s not recognised' % name)
-        if self.parameters[name]['info'] is not None:
-            if len(give_params) == 2:
-                param = give_params[1]
-                if param not in list(self.parameters[name]['value'].keys()):
-                    raise ValueError('Parameter %s not recognised' % param)
-                self.send_command(self.parameters[name]['info'], param)
-            elif len(give_params) == 3:
-                location = give_params[1]
-                param = give_params[2]
-                if location not in list(self.parameters[name]['value'].keys()):
-                    raise ValueError('Location %s not recognised' % location)
-                if param not in list(self.parameters[name]['value'][location].keys()):
-                    raise ValueError('Parameter %s not recognised' % param)
-                self.send_command(self.parameters[name]['info'], location, param)
-            else:
-                raise ValueError('Wrong number of inputs, need to give name, location (optional), and parameter')
-
-            split_response = self.current_reply.split(',')
-            reply_dict = dict(ErrorCode=split_response[0], CommandName=split_response[1], Label=split_response[2])
-
-            if split_response[4].isdigit():
-                if int(split_response[4]) in list(PARAMETER_TYPES.keys()):
-                    reply_dict['CurrentValue'] = split_response[3]
-                    reply_dict['ParameterType'] = PARAMETER_TYPES[int(split_response[4])]
-                if split_response[4] == '1':
-                    reply_dict['Minimum'] = split_response[5]
-                    reply_dict['Maximum'] = split_response[6]
-            else:
-                reply_dict['Info'] = ','.join(split_response[3:])
-
-            return reply_dict
-        else:
-            return {}
-
-    '''General commands'''
-
-    def appInfo(self):
-        """
-        Returns the current application type (HiPic or HPDTA). This command is executed even if the
-        application has not been started.
-
-        :return: 0, Appinfo, HiPic
-        """
-        self.send_command('Appinfo', 'type')
-
-        return self.current_reply.split(',')[-1]
-
-    def stop(self):
-        """
-        Stops the command currently executed if possible. (Few commands have implemented this
-        command right now)
-
-        :return: 0,Stop
-        """
-        self.send_command('Stop')
-
-    def shutdown(self):
-        """
-        This command shuts down the application and the RemoteEx program. Response is sent before
-        shutdown.
-        The usefulness of this command is limited because it cannot be sent once the application has been
-        hang up. Restarting of the remote application if an error has occurred should be done by other
-        means (example: Power off and on the computer from remote and starting the RemoteEx from the
-        autostart).
-
-        :return: 0,Shutdown
-        """
-        self.send_command('Shutdown')
-
-    '''Application commands'''
-
-    def start_app(self, visible=1, iniFile=None):
-        """
-        This command starts the application. If the application has already been started this command
-        returns immediately, otherwise it waits until it has been started completely.
-        If visible is 0 or FALSE the application starts invisible. If this parameter is omitted or if it is others
-        than 0 or FALSE the application starts visible. This parameter is ignored if the application is
-        already running. If you want to make sure that the visible state is set if desired you should first close
-        the application with AppEnd() and then restart it with the AppStart() command.
-        If iniFile is specified the application starts with the INI-File (new from version 8.3.0). This
-        parameter is also ignored if the application is already running.
-        :param visible:
-        :param iniFile:
-        :return:
-        """
-
-        if iniFile is not None:
-            self.send_command('AppStart', visible, iniFile, timeout=120)
-        else:
-            self.send_command('AppStart', visible, timeout=120)
-
-    def end_app(self):
-        self.send_command('AppEnd')
-
-    '''Acquisition commands'''
-
-    def start_acquisition(self, mode='Acquire'):
-        """
-        This command starts an acquisition.
-        :param mode: one of the following:
-                'Live'      Live mode
-                'Acquire'   Acquire mode
-                'AI'        Analog integration
-                'PC'        Photon counting
-        :return:
-        """
-        self.send_command('AcqStart', mode)
-
-    def isAcquisitionBusy(self):
-        """
-        This command returns the status of an acquisition.
-        :return:
-        """
-        self.send_command('AcqStatus')
-        if self.current_reply.split(',')[2] == 'idle':
-            self.busy = False
-        elif self.current_reply.split(',')[2] == 'busy':
-            self.busy = True
-        return self.busy
-
-    def stop_acquisition(self, timeout=1000):
-        """
-        This command stops the currently running acquisition. It can have an optional parameter (available
-        from 8.2.0 pf5) indicating the timeout value (in ms) until this command should wait for an
-        acquisition to end. The range of this timeout value is [1...60000] and the default value is 1000 (if
-        not specified).
-        :param timeout:
-        :return: 0,AcqStop (Successfully stopped)
-                or
-                7,AcqStop,timeout (Timeout while waiting for stop)
-        """
-        self.send_command('AcqStop', timeout)
-
-    '''Camera commands'''
-
-    def get_live_bkg(self):
-        """
-        This command gets a new background image which is used for real time background subtraction
-        (RTBS). It is only available of LIVE mode is running.
-        :return:
-        """
-        self.send_command('CamGetLiveBG')
-
-    '''External device commands (HPD-TA only)'''
-
-    def list_dev_params(self, devices=None):
-        """
-        This command returns a list of all parameters of a specified device.
-        :param devices: one of:
-                ['TD', 'Streak', 'Streakcamera', 'Spec', 'Spectrograph', 'Del', 'Delay', 'Delaybox',
-                    'Del1', 'Del2', 'Delay2', 'DelayBox2']
-        :return:
-        """
-        if devices is None:
-            devices = list(self.parameters['Devices']['value'].keys())
-        for device in devices:
-            if device not in list(self.parameters['Devices']['value'].keys()):
-                raise ValueError('Device %s not recognised' % device)
-            try:
-                self.send_command('DevParamsList', device)
-                split_response = self.current_reply.split(',')
-                param_list = []
-                for ii in range(3, 3 + int(split_response[2])):
-                    param_list.append(split_response[ii])
-
-                device_dict = dict_of_Nones(param_list)
-                self.parameters['Devices']['value'][device] = device_dict
-            except StreakError as e:
-                if e.error_code == 7:
-                    self.parameters['Devices']['value'][device] = 'NotAvailable'
-                else:
-                    raise e
-
-    '''Auxiliary devices commands'''
-
-    '''Correction commands'''
-
-    def do_correction(self, destination='Current', type='BacksubShadingCurvature'):
-        """
-
-        :param destination: either 'Current' or a number between 0 and 19
-        :param type: one of:
-         ['Backsub', 'Background', 'Shading', 'Curvature', 'BacksubShading', 'BacksubCurvature',
-         'BacksubShadingCurvature', 'DefectCorrect']
-        :return:
-        """
-        if type == 'DefectCorrect':
-            raise NotImplementedError
-        self.send_command('CorDoCorrection', destination, type)
-
-    '''Processing commands'''
-
-    '''Defect pixel tool commands'''
-
-    '''Image commands'''
-
-    def save_image(self, image_index='Current', image_type='TIF', filename='DefaultImage.tif', overwrite=False,
-                   directory=None):
-        """
-
-        :param image_index: image to be saved, either 'Current' or a number between 0 and 19
-        :param image_type: one of 'IMG' (ITEX file), 'TIF', 'TIFF', 'ASCII',
-                                'data2tiff', 'data2tif', 'display2tiff', 'display2tif'
-        :param filename: file path
-        :param overwrite: whether to overwrite existing files
-        :param directory:
-        :return:
-        """
-        if directory is None:
-            directory = os.getcwd()
-        if not os.path.isabs(filename):
-            filename = os.path.join(directory, filename)
-        self.send_command('ImgSave', image_index, image_type, filename, int(overwrite))
-
-    def load_image(self, filename='DefaultImage.txt', image_type='ASCII'):
-        """
-        Not that not all file types which can be saved can also be loaded. Some file types are intended for export only.
-        Note: This load functions loads the image always into a new window independently of the setting of
-        the option AcquireToSameWindow. If the maximum number of windows is reached an error is
-        returned.
-        :param filename: path
-        :param image_type: one of 'IMG' (ITEX file), 'TIF', 'TIFF', 'ASCII',
-                                'data2tiff', 'data2tif', 'display2tiff', 'display2tif'
-        :return:
-        """
-        if not os.path.isabs(filename):
-            filename = os.path.join(os.getcwd(), filename)
-        self.send_command('ImgLoad', image_type, filename)
-
-    def delete_image(self, image_index='Current'):
-        """
-        Note1: This function deletes the specified images independent whether their content has been saved
-        or not. If you want to keep the content of the image please save the image before executing this
-        command.
-        Note2: This function does not delete images on hard disk.
-        :param image_index: 'Current', 'All' or a number between 0-19
-        :return:
-        """
-        self.send_command('ImgDelete', image_index)
-
-    def get_image_status(self, image_index='Current', *identifiers):
-        """
-
-        :param image_index: 'Current' or a number between 0-19
-        :param identifiers: section identifier and (optional) token identifier
-        :return:
-        """
-        if len(identifiers) == 0:
-            self.send_command('ImgStatusGet', image_index, 'All')
-        elif len(identifiers) == 1:
-            self.send_command('ImgStatusGet', image_index, 'Section', identifiers[0])
-        elif len(identifiers) == 2:
-            self.send_command('ImgStatusGet', image_index, 'Token', identifiers[0], identifiers[1])
-        else:
-            raise ValueError('Too many parameters')
-        split_reply = self.current_reply.split(',')
-        del split_reply[0]
-        del split_reply[0]
-        joint_reply = ','.join(split_reply).rstrip()
-        replies = joint_reply.split('[')
-        del replies[0]
-        parsed_reply = dict()
-        for reply1 in replies:
-            split_reply = reply1.split(',')
-            for reply2 in split_reply:
-                if reply2:
-                    if reply2[-1] == ']':
-                        location = reply2[0:-1]
-                        parsed_reply[location] = {}
-                    else:
-                        parameter = reply2.split('=')[0]
-                        value = reply2.split('=')[1]
-                        parsed_reply[location][parameter] = value
-        return parsed_reply
-
-    def get_index_of_curr_img(self):
-        self.send_command('ImgIndexGet')
-
-        return self.current_reply.split(',')[-1]
-
-    def set_as_curr_img(self, image_index):
-        self.send_command('ImgIndexSet', image_index)
-
-    def get_img_default_directory(self):
-        self.send_command('ImgDefaultDirGet')
-        return self.current_reply.split(',')[-1]
-
-    def set_img_default_directory(self, path):
-        self.send_command('ImgDefaultDirSet', path)
-
-    def get_img_info(self, image_index='Current'):
-        """
-        This command returns the image size in pixels and the Bytes per pixel of a single pixel.
-        :param image_index:
-        :return:
-        """
-        self.send_command('ImgDataInfo', image_index, 'Size')
-        shape = list(map(int, tuple(self.current_reply.split(',')[2:6])))
-        bytes_per_pixel = int(self.current_reply.split(',')[-1])
-        return shape, bytes_per_pixel
-
-    def get_image_data(self, image_index='Current', type='Data', *profile_params):
-        """
-        This command gets image, display or profile data of the select image.
-        The image data is transferred by the optional second TCP-IP channel. If this channel is not available
-        an error is issued.
-        :param image_index: 'Current' or number between 1-19
-        :param type:
-                - 'Data': raw image data (1,2 or 4 BPP)
-                - 'Display': display data (1 BPP)
-                - 'Profile': profile (4 bytes floating point values)
-        :param profile_params: five numbers:
-                - Profile type: 1 (line profile), 2 (horizontal bin), 3 (vertical bin)
-                - Coordinates: iX, iY, iDX, iDY
-        :return:
-        """
-        if type != 'Profile':
-            self.send_command('ImgDataGet', image_index, type)
-        else:
-            self.send_command('ImgDataGet', image_index, type, *profile_params)
-
-    def dump_image_data(self, path, image_index='Current', type='Data', *profile_params):
-        """
-        This command gets image or display data of the select image and writes it to file (only binary data,
-        no header). It can be used to get image or profile data alternatively to using the second TCP-IP port.
-        :param path:
-        :param image_index:
-        :param type:
-                - 'Data': raw image data (1,2 or 4 BPP)
-                - 'Display': display data (1 BPP)
-                - 'Profile': profile (4 bytes floating point values)
-        :param profile_params: five numbers:
-                - Profile type: 1 (line profile), 2 (horizontal bin), 3 (vertical bin)
-                - Coordinates: iX, iY, iDX, iDY
-        :return:
-        """
-        if type != 'Profile':
-            self.send_command('ImgDataDump', image_index, type, path)
-        else:
-            profile_type = profile_params[0]
-            iX = profile_params[1]
-            iY = profile_params[2]
-            iDX = profile_params[3]
-            iDY = profile_params[4]
-            self.send_command('ImgDataDump', image_index, type, profile_type, iX, iY, iDX, iDY, path)
-
-    '''Quick profile commands'''
-
-    '''LUT commands'''
-
-    def auto_LUT(self):
-        self.send_command('LutSetAuto')
-        return self.current_reply.split(',')[2:5]
-
-    '''Sequence commands'''
-
-    def start_sequence(self, directory=None, wait=False):
-        if directory is not None:
-            self.set_parameter('Sequence', 'StoreTo', 'HD <individual files - all modes>')
-            self.set_parameter('Sequence', 'FirstImgToStore', directory)
-        self.send_command('SeqStart')
-
-        if wait:
-            status = self.sequence_status()
-            while type(status) == list and status[0] == 'busy':
-                time.sleep(0.5)
-                status = self.sequence_status()
-
-    def stop_sequence(self):
-        self.send_command('SeqStop')
-
-    def sequence_status(self):
-        self.send_command('SeqStatus')
-        split_reply = self.current_reply.split(',')
-        if len(split_reply) == 3:
-            return split_reply[-1]
-        elif len(split_reply) == 4:
-            return split_reply[2:4]
-        else:
-            return 'BUGBUG'
-
-    def delete_sequence(self):
-        """
-        Deletes the current sequence from memory.
-        Note: This function does not delete a sequence on the hard disk.
-        :return:
-        """
-        self.send_command('SeqDelete')
-
-    def save_sequence(self, image_type='ASCII', filename='DefaultSequence.txt', overwrite=0):
-        if not os.path.isabs(filename):
-            filename = os.path.join(os.getcwd(), filename)
-        self.send_command('SeqSave', image_type, filename, overwrite)
-
-    def load_sequence(self, image_type='ASCII', filename='DefaultSequence.txt'):
-        if not os.path.isabs(filename):
-            filename = os.path.join(os.getcwd(), filename)
-        self.send_command('SeqLoad', image_type, filename)
-
-    '''My commands'''
-
-    def capture(self, mode='Acquire', save=False, delete=False, save_kwargs=None):
-        try:
-            if mode == 'Acquire':
-                self.start_acquisition(mode)
-
-                if save:
-                    # time.sleep(1)  # This sleep-time was arrived to by trial and error
-                    self.save_image(**save_kwargs)
-                    if delete:
-                        self.delete_image()
-                else:
-                    time.sleep(1.5)  # This sleep-time was arrived to by trial and error
-                    shape, pixel_size = self.get_img_info()
-                    n_pixels = (shape[2] - shape[0]) * (shape[3] - shape[1])
-
-                    self.get_image_data()
-                    self._logger.debug('Receiving: %s pixels of size %g' % (n_pixels, pixel_size))
->>>>>>> 0088bc2c
 
 
 class Streak(StreakSdk, CameraRoiScale):
@@ -1004,4 +123,4 @@
         try:
             self.Streak.set_parameter('Devices', 'TD', 'Time Range', str(next_number) + ' ' + unit)
         except StreakError:
-            self.Streak.set_parameter('Devices', 'TD', 'Time Range', str(next_number))
+            self.Streak.set_parameter('Devices', 'TD', 'Time Range', str(next_number))