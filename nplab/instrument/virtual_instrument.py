--- conflicted
+++ resolved
@@ -1,4 +1,5 @@
 # -*- coding: utf-8 -*-
+
 """
 Created on Wed May 31 14:20:06 2017
 
@@ -176,11 +177,8 @@
         if len(args) > 1:
             for input_value in args[1:]:
                 input_str += str(input_value) + ','
-<<<<<<< HEAD
-        for input_name, input_value in kwargs.items():
-=======
+
         for input_name, input_value in list(kwargs.items()):
->>>>>>> 0088bc2c
             input_str = input_str + input_name + '=' + input_value + ','
         input_str = input_str[:-1]
         obj.memory_map_in.seek(0)
