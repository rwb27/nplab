# -*- coding: utf-8 -*-
"""
Created on Fri Apr 10 08:43:56 2015

@author: Felix Benz (fb400), William Deacon(wmd22)
"""
#TODO: Implement functions for:
# - focus mirror
# - flipper mirror
# - accessoires
# - output slit
# - Shutter
<<<<<<< HEAD


=======
import platform
>>>>>>> b5baa792

from ctypes import *
import time
import sys
from nplab.instrument import Instrument
from nplab.utils.notified_property import NotifiedProperty
from nplab.ui.ui_tools import QuickControlBox
from nplab.utils.gui import QtWidgets
from nplab.ui.ui_tools import *
from nplab.utils.gui import *

class Shamrock(Instrument):
    def __init__(self):
        super(Shamrock,self).__init__()
        #for Windows
<<<<<<< HEAD
        self.dll2 = CDLL("C:\\Program Files\\Andor SOLIS\\Drivers\\Shamrock64\\atshamrock")
        self.dll = CDLL("C:\\Program Files\\Andor SOLIS\\Drivers\\Shamrock64\\ShamrockCIF")
        
        tekst = c_char()        
        error = self.dll.ShamrockInitialize(byref(tekst))
        
=======
        architecture = platform.architecture()

        if architecture[0] == "64bit":
            self.dll2 = CDLL("C:\\Program Files\\Andor SOLIS\\Drivers\\Shamrock64\\atshamrock")
            self.dll = CDLL("C:\\Program Files\\Andor SOLIS\\Drivers\\Shamrock64\\ShamrockCIF")
            tekst = c_char()        
            error = self.dll.ShamrockInitialize(byref(tekst))

        elif architecture[0] == "32bit":
            self.dll2 = WinDLL("C:\\Program Files\\Andor SDK\\Shamrock\\atshamrock.dll")
            self.dll = WinDLL("C:\\Program Files\\Andor SDK\\Shamrock\\ShamrockCIF.dll")
            tekst = c_char_p("")     
            error = self.dll.ShamrockInitialize(tekst)
            
>>>>>>> b5baa792
        self.current_shamrock = 0 #for more than one Shamrock this has to be varied, see ShamrockGetNumberDevices
        self.center_wavelength = 0.0

    def verbose(self, error, function=''):
        self.log( "[%s]: %s" %(function, error),level = 'info')
    
    #basic Shamrock features    
    def Initialize(self):
        error = self.dll.ShamrockInitialize("")
        self.verbose(ERROR_CODE[error], sys._getframe().f_code.co_name)
    
    def GetNumberDevices(self):
        no_shamrocks = c_int()
        error = self.dll.ShamrockGetNumberDevices(byref(no_shamrocks))
        self.verbose(ERROR_CODE[error], sys._getframe().f_code.co_name)
        return no_shamrocks.value
    num_shamrocks = property(GetNumberDevices)   
    
    def Close(self):
        error = self.dll.ShamrockClose()
        self.verbose(ERROR_CODE[error], sys._getframe().f_code.co_name)

    
    def GetSerialNumber(self):
        ShamrockSN = c_char()
        error = self.dll.ShamrockGetSerialNumber(self.current_shamrock, byref(ShamrockSN))
        self.verbose(ERROR_CODE[error], sys._getframe().f_code.co_name)
        return ShamrockSN
    serial_number = property(GetSerialNumber)
    
    
    def EepromGetOpticalParams(self):
        self.FocalLength = c_float()
        self.AngularDeviation = c_float()
        self.FocalTilt = c_float()
        error = self.dll.ShamrockEepromGetOpticalParams(self.current_shamrock, byref(self.FocalLength), byref(self.AngularDeviation), byref(self.FocalTilt))
        return {'FocalLength':self.FocalLength,'AngularDeviation':self.AngularDeviation,'FocalTilt':self.FocalTilt}
        
    #basic Grating features
    def GratingIsPresent(self):
        is_present = c_int()
        error = self.dll.ShamrockGratingIsPresent(self.current_shamrock,is_present)
        self.verbose(ERROR_CODE[error], sys._getframe().f_code.co_name)
        return is_present.vlaue
    grating_present = property(GratingIsPresent)
    
    
    def GetTurret(self):
        Turret = c_int()
        error = self.dll.ShamrockGetTurret(self.current_shamrock,byref(Turret))
        self.verbose(ERROR_CODE[error], sys._getframe().f_code.co_name)
        return Turret.value
    def SetTurret(self,turret):
        error = self.dll.ShamrockSetTurret(self.current_shamrock,c_int(turret))
        self.verbose(ERROR_CODE[error], sys._getframe().f_code.co_name)
    
    turret_position = NotifiedProperty(GetTurret,SetTurret)
    
    def GetNumberGratings(self):
        self.noGratings = c_int()
        error = self.dll.ShamrockGetNumberGratings(self.current_shamrock,byref(self.noGratings))
        self.verbose(ERROR_CODE[error], sys._getframe().f_code.co_name)
        return self.noGratings
    num_gratings = property(GetNumberGratings)

    
    def GetGrating(self):
        grating = c_int()
        error = self.dll.ShamrockGetGrating(self.current_shamrock,byref(grating))
        self.verbose(ERROR_CODE[error], sys._getframe().f_code.co_name)
        return grating.value
    def SetGrating(self,grating_num):
        grating_num = int(grating_num)
        grating = c_int(grating_num)
        error = self.dll.ShamrockSetGrating(self.current_shamrock,grating)
        self.verbose(ERROR_CODE[error], sys._getframe().f_code.co_name)
    current_grating = NotifiedProperty(GetGrating,SetGrating)    
    def GetGratingInfo(self):    
        lines = c_float()
        blaze = c_char()
        home = c_int()                
        offset = c_int()        
        error = self.dll.ShamrockGetGratingInfo(self.current_shamrock,self.current_grating,byref(lines),byref(blaze),byref(home),byref(offset))
        CurrGratingInfo = [lines.value,blaze.value,home.value,offset.value]
        self.verbose(ERROR_CODE[error], sys._getframe().f_code.co_name)
        return CurrGratingInfo
    GratingInfo = property(GetGratingInfo)
    
    def GetGratingOffset(self):
        GratingOffset = c_int() #not this is in steps, so int
        error = self.dll.ShamrockGetGratingOffset(self.current_shamrock,self.current_grating,byref(GratingOffset))
        self.verbose(ERROR_CODE[error], sys._getframe().f_code.co_name)
        return GratingOffset
    def SetGratingOffset(self,offset):
        error = self.dll.ShamrockSetGratingOffset(self.current_shamrock,self.current_grating,c_int(offset))
        self.verbose(ERROR_CODE[error], sys._getframe().f_code.co_name)
    Grating_offset = NotifiedProperty(GetGratingOffset,SetGratingOffset)
    
    def GetDetectorOffset(self):
        DetectorOffset = c_int() #not this is in steps, so int
        error = self.dll.ShamrockGetDetectorOffset(self.current_shamrock,byref(self.DetectorOffset))
        self.verbose(ERROR_CODE[error], sys._getframe().f_code.co_name)
        return DetectorOffset
    def SetDetectorOffset(self,offset):
        error = self.dll.ShamrockSetDetectorOffset(self.current_shamrock,self.current_grating,c_int(offset))
        self.verbose(ERROR_CODE[error], sys._getframe().f_code.co_name)
    
    detector_offset = NotifiedProperty(GetDetectorOffset,SetDetectorOffset)
        

    
    #Wavelength features
    def WavelengthIsPresent(self):
        ispresent = c_int()
        error = self.dll.ShamrockWavelengthIsPresent(self.current_shamrock,byref(ispresent))
        self.verbose(ERROR_CODE[error], sys._getframe().f_code.co_name)
        return ispresent.value
    motor_present = property(WavelengthIsPresent)
        
    def GetWavelength(self):
        curr_wave = c_float()
        error = self.dll.ShamrockGetWavelength(self.current_shamrock,byref(curr_wave))
        self.verbose(ERROR_CODE[error], sys._getframe().f_code.co_name)
        return curr_wave.value
    def SetWavelength(self,centre_wl):
        error = self.dll.ShamrockSetWavelength(self.current_shamrock,c_float(centre_wl))
        self.verbose(ERROR_CODE[error], sys._getframe().f_code.co_name)

    center_wavelength = NotifiedProperty(GetWavelength,SetWavelength)  
      
    def AtZeroOrder(self):
        is_at_zero = c_int()
        error = self.dll.ShamrockAtZeroOrder(self.current_shamrock,byref(is_at_zero))
        self.verbose(ERROR_CODE[error], sys._getframe().f_code.co_name)
        return is_at_zero.value
    wavelength_is_zero = property(AtZeroOrder)  
    
    def GetWavelengthLimits(self):
        min_wl = c_float()
        max_wl = c_float()      
        error = self.dll.ShamrockGetWavelengthLimits(self.current_shamrock,self.current_grating,byref(min_wl),byref(max_wl))
        wl_limits = [min_wl.value, max_wl.value]
        self.verbose(ERROR_CODE[error], sys._getframe().f_code.co_name)
        return wl_limits
    wavelength_limits = property(GetWavelengthLimits)
        

    
    def GotoZeroOrder(self):
        error = self.dll.ShamrockGotoZeroOrder(self.current_shamrock)
        self.verbose(ERROR_CODE[error], sys._getframe().f_code.co_name)
    
    #Slit functions
    def AutoSlitIsPresent(self):
        present = c_int()
        slits = []        
    
        for i in range(1,5):
            self.dll.ShamrockAutoSlitIsPresent(self.current_shamrock,i,present)
            slits.append(present.value)
        return slits
    Autoslits = property(AutoSlitIsPresent)
            
    #Sets the slit to the default value (10um)
    def AutoSlitReset(self,slit):
        error = self.dll.ShamrockAutoSlitReset(self.current_shamrock,self.current_slit)
        self.verbose(ERROR_CODE[error], sys._getframe().f_code.co_name)

    
    #finds if input slit is present
    def SlitIsPresent(self):
        slit_present = c_int()
        error = self.dll.ShamrockSlitIsPresent(self.current_shamrock,byref(slit_present))
        self.verbose(ERROR_CODE[error], sys._getframe().f_code.co_name)
        return slit_present.value
    slit_present = property(SlitIsPresent)
    
    #Output Slits
    def GetAutoSlitWidth(self,slit):
        slitw = c_float()
        error = self.dll.ShamrockGetAutoSlitWidth(self.current_shamrock,slit,byref(slitw))
        self.verbose(ERROR_CODE[error], sys._getframe().f_code.co_name)
        return slitw.value
        
    def SetAutoSlitWidth(self,slit,width):
        slit_w = c_float(width)        
        error = self.dll.ShamrockSetAutoSlitWidth(self.current_shamrock,slit,slit_w)
        self.verbose(ERROR_CODE[error], sys._getframe().f_code.co_name)
        return width
    
    #Input Slits
    def GetSlit(self):
        slitw = c_float()
        error = self.dll.ShamrockGetSlit(self.current_shamrock,byref(slitw))
        self.verbose(ERROR_CODE[error], sys._getframe().f_code.co_name)
        return slitw.value
    
    def SetSlit(self,width):
        slit_w = c_float(width)
        error = self.dll.ShamrockSetSlit(self.current_shamrock,slit_w)
        self.verbose(ERROR_CODE[error], sys._getframe().f_code.co_name)
    slit_width = NotifiedProperty(GetSlit,SetSlit)
    
    def SlitReset(self):
        error = self.dll.ShamrockSlitReset(self.current_shamrock)
        self.verbose(ERROR_CODE[error], sys._getframe().f_code.co_name)

        
    #Calibration functions
    def SetPixelWidth(self,width):
        error = self.dll.ShamrockSetPixelWidth(self.current_shamrock,c_float(width))
        self.verbose(ERROR_CODE[error], sys._getframe().f_code.co_name)
    
    def GetPixelWidth(self):
        pixelw = c_float()
        error = self.dll.ShamrockGetPixelWidth(self.current_shamrock,byref(pixelw))
        self.verbose(ERROR_CODE[error], sys._getframe().f_code.co_name)
        return pixelw.value
    pixel_width = NotifiedProperty(GetPixelWidth,SetPixelWidth)
    
    def GetNumberPixels(self):
        numpix = c_int()
        error = self.dll.ShamrockGetNumberPixels(self.current_shamrock,byref(numpix))
        self.verbose(ERROR_CODE[error], sys._getframe().f_code.co_name)
        return numpix.value
    
    def SetNumberPixels(self,pixels):
        error = self.dll.ShamrockSetNumberPixels(self.current_shamrock,pixels)
        self.verbose(ERROR_CODE[error], sys._getframe().f_code.co_name)
    pixel_number = NotifiedProperty(GetNumberPixels,SetNumberPixels)
    
    def GetCalibration(self):
        ccalib = c_float*self.pixel_number
        ccalib_array = ccalib()
        error = self.dll.ShamrockGetCalibration(self.current_shamrock,pointer(ccalib_array),self.pixel_number)
        self.verbose(ERROR_CODE[error], sys._getframe().f_code.co_name)
        calib = []        
        for i in range(len(ccalib_array)):
            calib.append(ccalib_array[i])
        return calib[:]
    wl_calibration = property(GetCalibration)     
    
    def GetPixelCalibrationCoefficients(self):
        ca = c_float()
        cb = c_float()
        cc = c_float()
        cd = c_float()
        error = self.dll.ShamrockGetPixelCalibrationCoefficients(self.current_shamrock,byref(ca),byref(cb),byref(cc),byref(cd))
        self.verbose(ERROR_CODE[error], sys._getframe().f_code.co_name)
        return [ca,cb,cc,cd]
    PixelCalibrationCoefficients = property(GetPixelCalibrationCoefficients)
        
    def get_qt_ui(self):
        return ShamrockControlUI(self)
ERROR_CODE = {
    20201: "SHAMROCK_COMMUNICATION_ERROR",
    20202: "SHAMROCK_SUCCESS",
    20266: "SHAMROCK_P1INVALID",
    20267: "SHAMROCK_P2INVALID",
    20268: "SHAMROCK_P3INVALID",
    20269: "SHAMROCK_P4INVALID",
    20270: "SHAMROCK_P5INVALID",
    20275: "SHAMROCK_NOT_INITIALIZED"    
}

class ShamrockControlUI(QuickControlBox):
    '''Control Widget for the Shamrock spectrometer
    '''
    def __init__(self,shamrock):
        super(ShamrockControlUI,self).__init__(title = 'Shamrock')
        self.shamrock = shamrock
        self.add_doublespinbox("center_wavelength")
        self.add_doublespinbox("slit_width")
        self.add_spinbox("current_grating")
        self.add_lineedit('GratingInfo')
        self.controls['GratingInfo'].setReadOnly(True)
        self.auto_connect_by_name(controlled_object = self.shamrock)

def main():
    
    app = get_qt_app()
    s = Shamrock() 
    ui = ShamrockControlUI(shamrock=s)
    ui.show()
    sys.exit(app.exec_())

if __name__ == "__main__":
    main()
    <|MERGE_RESOLUTION|>--- conflicted
+++ resolved
@@ -10,12 +10,7 @@
 # - accessoires
 # - output slit
 # - Shutter
-<<<<<<< HEAD
-
-
-=======
 import platform
->>>>>>> b5baa792
 
 from ctypes import *
 import time
@@ -31,14 +26,6 @@
     def __init__(self):
         super(Shamrock,self).__init__()
         #for Windows
-<<<<<<< HEAD
-        self.dll2 = CDLL("C:\\Program Files\\Andor SOLIS\\Drivers\\Shamrock64\\atshamrock")
-        self.dll = CDLL("C:\\Program Files\\Andor SOLIS\\Drivers\\Shamrock64\\ShamrockCIF")
-        
-        tekst = c_char()        
-        error = self.dll.ShamrockInitialize(byref(tekst))
-        
-=======
         architecture = platform.architecture()
 
         if architecture[0] == "64bit":
@@ -53,7 +40,6 @@
             tekst = c_char_p("")     
             error = self.dll.ShamrockInitialize(tekst)
             
->>>>>>> b5baa792
         self.current_shamrock = 0 #for more than one Shamrock this has to be varied, see ShamrockGetNumberDevices
         self.center_wavelength = 0.0
 
