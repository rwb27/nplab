--- conflicted
+++ resolved
@@ -410,11 +410,7 @@
         self.read_tec_temperature_pushButton.clicked.connect(self.gui_read_tec_tempeature)
         self.enable_tec.stateChanged.connect(self.update_enable_tec)
         self.enable_tec.setChecked(self.spectrometer.enable_tec)
-<<<<<<< HEAD
-        initial_temperature = self.spectrometer.get_tec_temperature()
-=======
         initial_temperature = np.round(self.spectrometer.get_tec_temperature(), decimals = 1)
->>>>>>> 4b3a3508
         self.tec_temperature_lcdNumber.display(float(initial_temperature))
         self.set_tec_temperature_LineEdit.setText(str(initial_temperature))
         # self.read_tec.clicked.connect(self.update_tec)
