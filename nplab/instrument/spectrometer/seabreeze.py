# -*- coding: utf-8 -*-
"""
Ocean Optics Spectrometer Module

This module uses the lightweight SeaBreeze driver from Ocean Optics to provide
access to their spectrometers.  Currently, it works with QE65000, HR4000 and
other high-end spectrometers, but *not* the cheaper ones like Red Tide USB650.
I've not tested it with USB2000, though I believe it should work.

IMPORTANT NOTE ON DRIVERS:
Spectrometers will only show up in this module if they are associated with the
SeaBreeze driver.  This must be done manually if you have previously used the
OmniDriver package (this is what Igor uses with our XOP).  You can do this
through Device Manager: find the spectrometer, right click and select "Update
Driver...".  Select "search for a driver in a particular location" and then
choose C:\Program Files\Ocean Optics\SeaBreeze\Drivers.  Once it installs, you
should see the spectrometer listed as "Ocean Optics Spectrometer (WinUSB)".
After doing this, you must repeat the process if you want to switch back to
OmniDriver.

Contents:
@class: OceanOpticsSpectrometer: this class controls a spectrometer

@class: OceanOpticsError: an exception that is thrown by this module

@fn:    list_spectrometers(): list the available spectrometers

@fn:    shutdown_seabreeze(): close all spectrometers and reset the driver

@author: Richard Bowman (rwb27)
"""
from __future__ import division
from __future__ import print_function

from builtins import str
from builtins import range
from past.utils import old_div
import ctypes
from ctypes import byref, c_int, c_ulong, c_double
import numpy as np
import threading
from nplab.instrument import Instrument
from nplab.utils.gui import QtCore, QtGui, QtWidgets, uic
from nplab.instrument.spectrometer import Spectrometer, Spectrometers, SpectrometerControlUI, SpectrometerDisplayUI, SpectrometerUI
import os
import h5py
import inspect
import datetime
from nplab.utils.array_with_attrs import ArrayWithAttrs
from nplab.datafile import DataFile

try:
    seabreeze = ctypes.cdll.seabreeze
except WindowsError as e:  # if the DLL is missing, warn, either graphically or with an exception.
    explanation = """
WARNING: could not link to the SeaBreeze DLL.

Make sure you have installed the SeaBreeze driver from the Ocean Optics
website (http://downloads.oceanoptics.com/OEM/), and that its version matches
your Python architecture (64 or 32 bit).  See the module help for more
information"""
    try:
        print(explanation, "SeaBreeze Driver Missing")
    except Exception as e:
        print("uh oh, problem with the message...")
        print(e)
        pass
    finally:
        raise Exception(explanation)


def error_string(error_code):
    """convert an error code into a human-readable string"""
    N = 1024  # we need to create a buffer into which we place the returned string
    s = ctypes.create_string_buffer(N)
    seabreeze.seabreeze_get_error_string(error_code, byref(s), N)
    return s.value


def check_error(error_c_int):
    """check the error code returned by a function (as a raw c_int)
    and raise an exception if it's nonzero."""
    if error_c_int.value != 0:
        raise OceanOpticsError(error_c_int.value)


def list_spectrometers():
    """List the serial numbers of all spectrometers connected to the computer"""
    spectrometers = []
    n = 0
    try:
        while True:  # we stop when we run out of spectrometers, signified by an exception
            # the line below creates a spectrometer, initialises, gets the serial number, and closes again
            spectrometers.append(OceanOpticsSpectrometer(n).serial_number)
            # if the spectrometer does not exist, it raises an exception.
            n += 1
    except OceanOpticsError:
        pass
    finally:
        return spectrometers


def shutdown_seabreeze():
    """shut down seabreeze, useful if anything has gone wrong"""
    seabreeze.seabreeze_shutdown()


class OceanOpticsError(Exception):
    def __init__(self, code):
        self.code = code

    def __str__(self):
        return "Code %d: %s." % (self.code, error_string(self.code))


class OceanOpticsSpectrometer(Spectrometer, Instrument):
    """Class representing the Ocean Optics spectrometers, via the SeaBreeze library

    The constructor takes a single numeric argument, which is the index of the
    spectrometer you want, starting at 0.  It has traits, so you can call up a
    GUI to control the spectrometer with s.configure_traits."""

    metadata_property_names = Spectrometer.metadata_property_names# + ("tec_temperature",)

    @staticmethod
    def shutdown_seabreeze():
        """shut down seabreeze, useful if anything has gone wrong"""
        shutdown_seabreeze()

    @classmethod
    def list_spectrometers(cls):
        """List the serial numbers of all spectrometers connected to the computer"""
        return list_spectrometers()

    @classmethod
    def get_spectrometer_instances(cls):
        """return a list of spectrometer instances for all available spectrometers"""
        spectrometers = []
        try:
            n = 0
            while True:
                spectrometers.append(cls(n))
                n += 1
        except OceanOpticsError:
            pass
        finally:
            return spectrometers

    @classmethod
    def get_spectrometers(cls):
        """get a Spectrometers instance containing all available spectrometers"""
        return Spectrometers(cls.get_spectrometer_instances())

    @classmethod
    def get_current_spectrometers(cls):
        """Return the currently-open spectrometers, or all spectrometers.

        If one or more spectrometers are currently open, create a Spectrometers
        wrapper and include them in it.  If not, attempt to open and wrap all
        spectrometers connected to the computer."""
        instances = cls.get_instances()
        print(instances)
        if instances == []:
            return cls.get_spectrometers()
        else:
            return Spectrometers(instances)

    def __init__(self, index):
        """Initialise the spectrometer"""
        self.index = index  # the spectrometer's ID, used by all seabreeze functions
        self._comms_lock = threading.RLock()
        self._isOpen = False
        self._open()
        super(OceanOpticsSpectrometer, self).__init__()
        self._minimum_integration_time = None
        self.integration_time = self.minimum_integration_time
        self._tec_enabled = True
        self.enable_tec = True

    def __del__(self):
        self._close()
        super(OceanOpticsSpectrometer, self).__del__()
        return self

    def _open(self, force=False):
        """Open communications with the spectrometer (called on initialisation)."""
        if (self._isOpen and not force):  # don't cause errors if it's already open
            return
        else:
            e = ctypes.c_int()
            seabreeze.seabreeze_open_spectrometer(self.index, byref(e))
            check_error(e)
            self._isOpen = True

    def _close(self, force=False):
        """Close communication with the spectrometer and release it."""
        if (not self._isOpen and not force):
            return
        else:
            e = ctypes.c_int()
            seabreeze.seabreeze_close_spectrometer(self.index, byref(e))
            check_error(e)
            self._isOpen = False

    def open_config_file(self):
        if self._config_file is None:
            f = inspect.getfile(self.__class__)
            d = os.path.dirname(f)
            self._config_file = DataFile(h5py.File(os.path.join(d, self.model_name+'_'+self.serial_number+'_config.h5')))
            self._config_file.attrs['date'] = datetime.datetime.now().strftime("%H:%M %d/%m/%y")
        return self._config_file

    config_file = property(open_config_file)

    def get_model_name(self):
        if self._model_name is None:
            N = 32  # make a buffer for the DLL to return a string into
            s = ctypes.create_string_buffer(N)
            e = ctypes.c_int()
            seabreeze.seabreeze_get_spectrometer_type(self.index, byref(e), byref(s), N)
            check_error(e)
            self._model_name = str(s.value)
        return self._model_name

    model_name = property(get_model_name)

    def get_serial_number(self):
        """The spectrometer's serial number."""
        if self._serial_number is None:
            N = 32  # make a buffer for the DLL to return a string into
            s = ctypes.create_string_buffer(N)
            e = ctypes.c_int()
            seabreeze.seabreeze_get_serial_number(self.index, byref(e), byref(s), N)
            check_error(e)
            self._serial_number = str(s.value)
        return self._serial_number

    serial_number = property(get_serial_number)

    def get_usb_descriptor(self, id):
        """The spectrometer's USB descriptor"""
        N = 32  # make a buffer for the DLL to return a string into
        s = ctypes.create_string_buffer(N)
        e = ctypes.c_int()
        seabreeze.seabreeze_get_usb_descriptor_string(self.index, byref(e), c_int(id), byref(s), N)
        check_error(e)
        return s.value

    def get_integration_time(self):
        """The current integration time.

        The SeaBreeze API doesn't seem to allow us to get the current integration time, so
        we work around it by cacheing the last used integration time.  Note that this will
        return None if you've not set the integration time."""
        if hasattr(self, "_latest_integration_time"):
            return self._latest_integration_time
        else:
            return None

    def set_integration_time(self, milliseconds):
        """Set the integration time"""
        e = ctypes.c_int()
        if milliseconds < self.minimum_integration_time:
            raise ValueError("Cannot set integration time below %d microseconds" % self.minimum_integration_time)
        seabreeze.seabreeze_set_integration_time(self.index, byref(e), c_ulong(int(milliseconds * 1000)))
        check_error(e)
        self._latest_integration_time = milliseconds

    integration_time = property(get_integration_time, set_integration_time)

    def get_minimum_integration_time(self):
        """Minimum allowable value for integration time"""
        if self._minimum_integration_time is None:
            e = ctypes.c_int()
            min_time = seabreeze.seabreeze_get_minimum_integration_time_micros(self.index, byref(e))
            check_error(e)
            self._minimum_integration_time = min_time / 1000.
        return self._minimum_integration_time

    minimum_integration_time = property(get_minimum_integration_time)

    def get_tec_enable(self):
        """Whether or not the thermo-electric cooler is enabled."""
        try:
            return self._tec_enabled
        except OceanOpticsError as error:
            print(error)
            print('Most likely raised due to the lack of a tec on this device')
<<<<<<< HEAD
=======


>>>>>>> 0088bc2c

    def set_tec_enable(self, state=True):
        """Turn the cooling system on or off."""
        try:
            e = ctypes.c_int()
            seabreeze.seabreeze_set_tec_enable(self.index, byref(e), c_int(state))
            check_error(e)
            self._tec_enabled = state
        except OceanOpticsError as error:
            print(error)
            print('Most likely raised due to the lack of a tec on this device')

    enable_tec = property(get_tec_enable, set_tec_enable)

    def get_tec_temperature(self):
        """Current temperature."""
        try:
            e = ctypes.c_int()
            read_tec_temperature = seabreeze.seabreeze_read_tec_temperature
            read_tec_temperature.restype = c_double
            temperature_0 = read_tec_temperature(self.index, byref(e))
            for i in range(100):
                temperature = read_tec_temperature(self.index, byref(e))
                check_error(e)
                if temperature==temperature_0:
                    break
                else:
                    temperature_0=temperature
                if i==99:
                    self.log('Temperature reading inconsitent after 100 attmpets','WARN')
           
            return temperature
        except OceanOpticsError as error:
            print(error)
            print('Most likely raised due to the lack of a tec on this device')

    def set_tec_temperature(self, temperature):
        """Enable the cooling system and set the temperature"""
        try:
            if not self.enable_tec:
                self.enable_tec = True
            e = ctypes.c_int()
            seabreeze.seabreeze_set_tec_temperature(self.index, byref(e), c_double(temperature))
            seabreeze.seabreeze_set_tec_enable(self.index, byref(e), 1)
            check_error(e)
        except OceanOpticsError as error:
            print(error)
            print('Most likely raised due to the lack of a tec on this device')

    #tec_temperature = property(get_tec_temperature, set_tec_temperature)

    def read_wavelengths(self):
        """get an array of the wavelengths in nm"""
        self._comms_lock.acquire()
        e = ctypes.c_int()
        N = seabreeze.seabreeze_get_formatted_spectrum_length(self.index, byref(e))
        wavelengths_carray = (c_double * N)()  # this should create a c array of doubles, length N
        seabreeze.seabreeze_get_wavelengths(self.index, byref(e), byref(wavelengths_carray), N)
        self._comms_lock.release()
        check_error(e)
        return np.array(list(wavelengths_carray))

    def get_wavelengths(self):
        """Wavelength values for each pixel.

        NB this caches the value so it's only retrieved from the spectrometer once."""
        if self._wavelengths is None:
            self._wavelengths = self.read_wavelengths()
        return self._wavelengths

    wavelengths = property(get_wavelengths)

    def read_spectrum(self, bundle_metadata=False):
        """Get the current reading from the spectrometer's sensor.

        Acquire a new spectrum and return it.  If bundle_metadata is true, this will be
        returned as an ArrayWithAttrs, including the current metadata."""
        e = ctypes.c_int()
        N = seabreeze.seabreeze_get_formatted_spectrum_length(self.index, byref(e))
        with self._comms_lock:
            spectrum_carray = (c_double * N)()  # this should create a c array of doubles, length N
            seabreeze.seabreeze_get_formatted_spectrum(self.index, byref(e), byref(spectrum_carray), N)
        check_error(e)  # throw an exception if something went wrong
        new_spectrum = np.array(list(spectrum_carray))

        if bundle_metadata:
            return ArrayWithAttrs(new_spectrum, attrs=self.metadata)
        else:
            return new_spectrum

    def get_qt_ui(self, control_only=False, display_only = False):
        """Return a Qt Widget for controlling the spectrometer.

        If control_only is true, this will not contain a graph of the spectrum.
        """
        if control_only:
            return OceanOpticsControlUI(self)
        elif display_only:
            return SpectrometerDisplayUI(self)
        else:
            return SpectrometerUI(self)

    def get_control_widget(self):
        """Convenience function """
        return self.get_qt_ui(control_only=True)
        
    def get_preview_widget(self):
        """Convenience function """
        return self.get_qt_ui(display_only=True)

class OceanOpticsControlUI(SpectrometerControlUI):
    def __init__(self, spectrometer):
        assert isinstance(spectrometer, OceanOpticsSpectrometer), 'spectrometer must be an OceanOpticsSpectrometer'
        super(OceanOpticsControlUI, self).__init__(spectrometer,os.path.join(os.path.dirname(__file__),'ocean_optics_controls.ui'))


#        self.tec_temperature.setValidator(QtGui.QDoubleValidator())
        # self.tec_temperature.textChanged.connect(self.check_state)
        # self.tec_temperature.textChanged.connect(self.update_param)
        # self.tec_temperature.setText(str(spectrometer.tec_temperature))
        self.set_tec_temperature_pushButton.clicked.connect(self.gui_set_tec_temperature)
        self.read_tec_temperature_pushButton.clicked.connect(self.gui_read_tec_tempeature)
        self.enable_tec.stateChanged.connect(self.update_enable_tec)
        self.enable_tec.setChecked(self.spectrometer.enable_tec)
        initial_temperature = self.spectrometer.get_tec_temperature()
        self.tec_temperature_lcdNumber.display(float(initial_temperature))
        self.set_tec_temperature_LineEdit.setText(str(initial_temperature))
        # self.read_tec.clicked.connect(self.update_tec)

    def update_param(self, value):
        sender = self.sender()
        if sender.validator() is not None:
            state = sender.validator().validate(value, 0)[0]
            if state != QtGui.QValidator.Acceptable:
                return
        if sender is self.integration_time:
            try:
                self.spectrometer.integration_time = float(value)
            except ValueError:
                pass
        elif sender is self.tec_temperature:
            try:
                self.spectrometer.tec_temperature = float(value)
            except ValueError:
                pass
    
    def gui_set_tec_temperature(self):
        self.spectrometer.set_tec_temperature(float(self.set_tec_temperature_LineEdit.text()))
    
    def gui_read_tec_tempeature(self):
        self.tec_temperature_lcdNumber.display(float(self.spectrometer.get_tec_temperature()))
    def update_enable_tec(self, state):
        if state == QtCore.Qt.Checked:
            self.spectrometer.enable_tec = True
        elif state == QtCore.Qt.Unchecked:
            self.spectrometer.enable_tec = False

    def update_tec(self):
        self.tec_temperature.setText(str(self.spectrometer.tec_temperature))



def main():
    from nplab.instrument.spectrometer import Spectrometers
    import sys
    from nplab.utils.gui import get_qt_app

    try:
        N = len(list_spectrometers())
        print("Spectrometers connected:", list_spectrometers())
        print("%d spectrometers found" % N)
        assert N != 0, 'There are no Ocean Optics spectrometers attached (are you using the seabreeze drivers?)'

        spectrometers = OceanOpticsSpectrometer.get_spectrometers()
        for s in spectrometers.spectrometers:
            print("spectrometer %s is a %s" % (s.serial_number, s.model_name))
            if s.model_name in ["QE65000", "QE-PRO"]:
                s.set_tec_temperature = -20
            s.read()
 #       app = get_qt_app()
 #       ui = spectrometers.get_qt_ui()
 #       ui.show()
 #       sys.exit(app.exec_()) #this is the "long way" of running a GUI
        spectrometers.show_gui()  # the "short way" of running a GUI
    except OceanOpticsError as error:
        print("An error occurred with the spectrometer: %s" % error)
    finally:
        try:
            pass
            #           del s     #we close the spectrometer afterwards, regardless of what happened.
        except:  # of course, if there's no spectrometer this will fail, hence the error handling
            shutdown_seabreeze()  # reset things if we've had errors
            print("The spectrometer did not close cleanly. SeaBreeze has been reset.")
# to alter max/min: s.spectrum_plot.value_mapper.range.high=0.01

# example code:
if __name__ == "__main__":
    main()<|MERGE_RESOLUTION|>--- conflicted
+++ resolved
@@ -286,11 +286,6 @@
         except OceanOpticsError as error:
             print(error)
             print('Most likely raised due to the lack of a tec on this device')
-<<<<<<< HEAD
-=======
-
-
->>>>>>> 0088bc2c
 
     def set_tec_enable(self, state=True):
         """Turn the cooling system on or off."""
