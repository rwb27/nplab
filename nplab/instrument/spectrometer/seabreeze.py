# -*- coding: utf-8 -*-
"""
Ocean Optics Spectrometer Module

This module uses the lightweight SeaBreeze driver from Ocean Optics to provide
access to their spectrometers.  Currently, it works with QE65000, HR4000 and
other high-end spectrometers, but *not* the cheaper ones like Red Tide USB650.
I've not tested it with USB2000, though I believe it should work.

IMPORTANT NOTE ON DRIVERS:
Spectrometers will only show up in this module if they are associated with the
SeaBreeze driver.  This must be done manually if you have previously used the
OmniDriver package (this is what Igor uses with our XOP).  You can do this
through Device Manager: find the spectrometer, right click and select "Update
Driver...".  Select "search for a driver in a particular location" and then
choose C:\Program Files\Ocean Optics\SeaBreeze\Drivers.  Once it installs, you
should see the spectrometer listed as "Ocean Optics Spectrometer (WinUSB)".
After doing this, you must repeat the process if you want to switch back to
OmniDriver.

Contents:
@class: OceanOpticsSpectrometer: this class controls a spectrometer

@class: OceanOpticsError: an exception that is thrown by this module

@fn:    list_spectrometers(): list the available spectrometers

@fn:    shutdown_seabreeze(): close all spectrometers and reset the driver

@author: Richard Bowman (rwb27)
"""
from __future__ import division
from __future__ import print_function

from builtins import str
from builtins import range
from past.utils import old_div
import ctypes
from ctypes import byref, c_int, c_ulong, c_double
import numpy as np
import threading
from nplab.instrument import Instrument
from nplab.utils.gui import QtCore, QtGui, QtWidgets, uic
from nplab.instrument.spectrometer import Spectrometer, Spectrometers, SpectrometerControlUI, SpectrometerDisplayUI, SpectrometerUI
import os
import h5py
import inspect
import datetime
from nplab.utils.array_with_attrs import ArrayWithAttrs
from nplab.datafile import DataFile

try:
    seabreeze = ctypes.cdll.seabreeze
except WindowsError as e:  # if the DLL is missing, warn, either graphically or with an exception.
    explanation = """
WARNING: could not link to the SeaBreeze DLL.

Make sure you have installed the SeaBreeze driver from the Ocean Optics
website (http://downloads.oceanoptics.com/OEM/), and that its version matches
your Python architecture (64 or 32 bit).  See the module help for more
information"""
    try:
        print(explanation, "SeaBreeze Driver Missing")
    except Exception as e:
        print("uh oh, problem with the message...")
        print(e)
        pass
    finally:
        raise Exception(explanation)


def error_string(error_code):
    """convert an error code into a human-readable string"""
    N = 1024  # we need to create a buffer into which we place the returned string
    s = ctypes.create_string_buffer(N)
    seabreeze.seabreeze_get_error_string(error_code, byref(s), N)
    return s.value


def check_error(error_c_int):
    """check the error code returned by a function (as a raw c_int)
    and raise an exception if it's nonzero."""
    if error_c_int.value != 0:
        raise OceanOpticsError(error_c_int.value)


def list_spectrometers():
    """List the serial numbers of all spectrometers connected to the computer"""
    spectrometers = []
    n = 0
    try:
        while True:  # we stop when we run out of spectrometers, signified by an exception
            # the line below creates a spectrometer, initialises, gets the serial number, and closes again
            spectrometers.append(OceanOpticsSpectrometer(n).serial_number)
            # if the spectrometer does not exist, it raises an exception.
            n += 1
    except OceanOpticsError:
        pass
    finally:
        return spectrometers


def shutdown_seabreeze():
    """shut down seabreeze, useful if anything has gone wrong"""
    seabreeze.seabreeze_shutdown()


class OceanOpticsError(Exception):
    def __init__(self, code):
        self.code = code

    def __str__(self):
        return "Code %d: %s." % (self.code, error_string(self.code))


class OceanOpticsSpectrometer(Spectrometer, Instrument):
    """Class representing the Ocean Optics spectrometers, via the SeaBreeze library

    The constructor takes a single numeric argument, which is the index of the
    spectrometer you want, starting at 0.  It has traits, so you can call up a
    GUI to control the spectrometer with s.configure_traits."""

    metadata_property_names = Spectrometer.metadata_property_names# + ("tec_temperature",)

    @staticmethod
    def shutdown_seabreeze():
        """shut down seabreeze, useful if anything has gone wrong"""
        shutdown_seabreeze()

    @classmethod
    def list_spectrometers(cls):
        """List the serial numbers of all spectrometers connected to the computer"""
        return list_spectrometers()

    @classmethod
    def get_spectrometer_instances(cls):
        """return a list of spectrometer instances for all available spectrometers"""
        spectrometers = []
        try:
            n = 0
            while True:
                spectrometers.append(cls(n))
                n += 1
        except OceanOpticsError:
            pass
        finally:
            return spectrometers

    @classmethod
    def get_spectrometers(cls):
        """get a Spectrometers instance containing all available spectrometers"""
        return Spectrometers(cls.get_spectrometer_instances())

    @classmethod
    def get_current_spectrometers(cls):
        """Return the currently-open spectrometers, or all spectrometers.

        If one or more spectrometers are currently open, create a Spectrometers
        wrapper and include them in it.  If not, attempt to open and wrap all
        spectrometers connected to the computer."""
        instances = cls.get_instances()
        print(instances)
        if instances == []:
            return cls.get_spectrometers()
        else:
            return Spectrometers(instances)

    def __init__(self, index):
        """Initialise the spectrometer"""
        
        self.index = index  # the spectrometer's ID, used by all seabreeze functions
        self._comms_lock = threading.RLock()
        self._isOpen = False
        self._open()
              
        super(OceanOpticsSpectrometer, self).__init__()
        self._minimum_integration_time = None        
        self.integration_time = self.minimum_integration_time
        self._tec_enabled = True
        self.enable_tec = True
        self.get_API_version() 
    def __del__(self):
        self._close()
        super(OceanOpticsSpectrometer, self).__del__()
        return self

    def _open(self, force=False):
        """Open communications with the spectrometer (called on initialisation)."""
        if (self._isOpen and not force):  # don't cause errors if it's already open
            return
        else:
            e = ctypes.c_int()
            seabreeze.seabreeze_open_spectrometer(self.index, byref(e))
            check_error(e)
            self._isOpen = True

    def _close(self, force=False):
        """Close communication with the spectrometer and release it."""
        if (not self._isOpen and not force):
            return
        else:
            e = ctypes.c_int()
            seabreeze.seabreeze_close_spectrometer(self.index, byref(e))
            check_error(e)
            self._isOpen = False

    def open_config_file(self):
        if self._config_file is None:
            f = inspect.getfile(self.__class__)
            d = os.path.dirname(f)
            self._config_file = DataFile(h5py.File(os.path.join(d, self.model_name+'_'+self.serial_number+'_config.h5')))
            self._config_file.attrs['date'] = datetime.datetime.now().strftime("%H:%M %d/%m/%y")
        return self._config_file

    config_file = property(open_config_file)
    def get_API_version(self):
        N = 32  # make a buffer for the DLL to return a string into
        s = ctypes.create_string_buffer(N)
        e = ctypes.c_int()
        try:
            seabreeze.seabreeze_get_model(self.index, byref(e), byref(s), N)
            self.API_ver = 2
        except:#self.API_ver == 2:
            seabreeze.seabreeze_get_spectrometer_type(self.index, byref(e), byref(s), N)
            self.API_ver = 1
        check_error(e)        
        
    
    def get_model_name(self):
        if self._model_name is None:
            N = 32  # make a buffer for the DLL to return a string into
            s = ctypes.create_string_buffer(N)
            e = ctypes.c_int()
<<<<<<< HEAD
            seabreeze.seabreeze_get_model(self.index, byref(e), byref(s), N)
=======
            if self.API_ver == 2:
                seabreeze.seabreeze_get_model(self.index, byref(e), byref(s), N)
            if self.API_ver == 1:
                seabreeze.seabreeze_get_spectrometer_type(self.index, byref(e), byref(s), N)
>>>>>>> 0ca4d6c6
            check_error(e)
            self._model_name = str(s.value)
        return self._model_name

    model_name = property(get_model_name)

    def get_serial_number(self):
        """The spectrometer's serial number."""
        if self._serial_number is None:
            N = 32  # make a buffer for the DLL to return a string into
            s = ctypes.create_string_buffer(N)
            e = ctypes.c_int()
            seabreeze.seabreeze_get_serial_number(self.index, byref(e), byref(s), N)
            check_error(e)
            self._serial_number = str(s.value)
        return self._serial_number

    serial_number = property(get_serial_number)

    def get_usb_descriptor(self, id):
        """The spectrometer's USB descriptor"""
        N = 32  # make a buffer for the DLL to return a string into
        s = ctypes.create_string_buffer(N)
        e = ctypes.c_int()
        seabreeze.seabreeze_get_usb_descriptor_string(self.index, byref(e), c_int(id), byref(s), N)
        check_error(e)
        return s.value

    def get_integration_time(self):
        """The current integration time.

        The SeaBreeze API doesn't seem to allow us to get the current integration time, so
        we work around it by cacheing the last used integration time.  Note that this will
        return None if you've not set the integration time."""
        if hasattr(self, "_latest_integration_time"):
            return self._latest_integration_time
        else:
            return None

    def set_integration_time(self, milliseconds):
        """Set the integration time"""
        e = ctypes.c_int()
        if milliseconds < self.minimum_integration_time:
            raise ValueError("Cannot set integration time below %d microseconds" % self.minimum_integration_time)
<<<<<<< HEAD
        seabreeze.seabreeze_set_integration_time_microsec(self.index, byref(e), c_ulong(int(milliseconds * 1000)))
=======
        if self.API_ver == 1:
            seabreeze.seabreeze_set_integration_time(self.index, byref(e), c_ulong(int(milliseconds * 1000)))
        if self.API_ver == 2:
            seabreeze.seabreeze_set_integration_time_microsec(self.index, byref(e), c_ulong(int(milliseconds * 1000)))
>>>>>>> 0ca4d6c6
        check_error(e)
        self._latest_integration_time = milliseconds

    integration_time = property(get_integration_time, set_integration_time)

    def get_minimum_integration_time(self):
        """Minimum allowable value for integration time"""
        if self._minimum_integration_time is None:
            e = ctypes.c_int()
<<<<<<< HEAD
            min_time = seabreeze.seabreeze_get_min_integration_time_microsec(self.index, byref(e))
=======
            if self.API_ver == 1:
                min_time = seabreeze.seabreeze_get_minimum_integration_time_micros(self.index, byref(e))
            if self.API_ver == 2:
                min_time = seabreeze.seabreeze_get_min_integration_time_microsec(self.index, byref(e))            
>>>>>>> 0ca4d6c6
            check_error(e)
            self._minimum_integration_time = min_time / 1000.
        return self._minimum_integration_time

    minimum_integration_time = property(get_minimum_integration_time)

    def get_tec_enable(self):
        """Whether or not the thermo-electric cooler is enabled."""
        try:
            return self._tec_enabled
        except OceanOpticsError as error:
            print(error)
            print('Most likely raised due to the lack of a tec on this device')

    def set_tec_enable(self, state=True):
        """Turn the cooling system on or off."""
        try:
            e = ctypes.c_int()
            seabreeze.seabreeze_set_tec_enable(self.index, byref(e), c_int(state))
            check_error(e)
            self._tec_enabled = state
        except OceanOpticsError as error:
            print(error)
            print('Most likely raised due to the lack of a tec on this device')

    enable_tec = property(get_tec_enable, set_tec_enable)

    def get_tec_temperature(self):
        """Current temperature."""
        try:
            e = ctypes.c_int()
            read_tec_temperature = seabreeze.seabreeze_read_tec_temperature
            read_tec_temperature.restype = c_double
            temperature_0 = read_tec_temperature(self.index, byref(e))
            for i in range(100):
                temperature = read_tec_temperature(self.index, byref(e))
                check_error(e)
                if temperature==temperature_0:
                    break
                else:
                    temperature_0=temperature
                if i==99:
                    self.log('Temperature reading inconsitent after 100 attmpets','WARN')
           
            return temperature
        except OceanOpticsError as error:
            print(error)
            print('Most likely raised due to the lack of a tec on this device')

    def set_tec_temperature(self, temperature):
        """Enable the cooling system and set the temperature"""
        try:
            if not self.enable_tec:
                self.enable_tec = True
            e = ctypes.c_int()
            seabreeze.seabreeze_set_tec_temperature(self.index, byref(e), c_double(temperature))
            seabreeze.seabreeze_set_tec_enable(self.index, byref(e), 1)
            check_error(e)
        except OceanOpticsError as error:
            print(error)
            print('Most likely raised due to the lack of a tec on this device')

    #tec_temperature = property(get_tec_temperature, set_tec_temperature)

    def read_wavelengths(self):
        """get an array of the wavelengths in nm"""
        self._comms_lock.acquire()
        e = ctypes.c_int()
        N = seabreeze.seabreeze_get_formatted_spectrum_length(self.index, byref(e))
        wavelengths_carray = (c_double * N)()  # this should create a c array of doubles, length N
        seabreeze.seabreeze_get_wavelengths(self.index, byref(e), byref(wavelengths_carray), N)
        self._comms_lock.release()
        check_error(e)
        return np.array(list(wavelengths_carray))

    def get_wavelengths(self):
        """Wavelength values for each pixel.

        NB this caches the value so it's only retrieved from the spectrometer once."""
        if self._wavelengths is None:
            self._wavelengths = self.read_wavelengths()
        return self._wavelengths

    wavelengths = property(get_wavelengths)

    def read_spectrum(self, bundle_metadata=False):
        """Get the current reading from the spectrometer's sensor.

        Acquire a new spectrum and return it.  If bundle_metadata is true, this will be
        returned as an ArrayWithAttrs, including the current metadata."""
        e = ctypes.c_int()
        N = seabreeze.seabreeze_get_formatted_spectrum_length(self.index, byref(e))
        with self._comms_lock:
            spectrum_carray = (c_double * N)()  # this should create a c array of doubles, length N
            seabreeze.seabreeze_get_formatted_spectrum(self.index, byref(e), byref(spectrum_carray), N)
        check_error(e)  # throw an exception if something went wrong
        new_spectrum = np.array(list(spectrum_carray))

        if bundle_metadata:
            return ArrayWithAttrs(new_spectrum, attrs=self.metadata)
        else:
            return new_spectrum

    def get_qt_ui(self, control_only=False, display_only = False):
        """Return a Qt Widget for controlling the spectrometer.

        If control_only is true, this will not contain a graph of the spectrum.
        """
        if control_only:
            return OceanOpticsControlUI(self)
        elif display_only:
            return SpectrometerDisplayUI(self)
        else:
            return SpectrometerUI(self)

    def get_control_widget(self):
        """Convenience function """
        return self.get_qt_ui(control_only=True)
        
    def get_preview_widget(self):
        """Convenience function """
        return self.get_qt_ui(display_only=True)

class OceanOpticsControlUI(SpectrometerControlUI):
    def __init__(self, spectrometer):
        assert isinstance(spectrometer, OceanOpticsSpectrometer), 'spectrometer must be an OceanOpticsSpectrometer'
        super(OceanOpticsControlUI, self).__init__(spectrometer,os.path.join(os.path.dirname(__file__),'ocean_optics_controls.ui'))


#        self.tec_temperature.setValidator(QtGui.QDoubleValidator())
        # self.tec_temperature.textChanged.connect(self.check_state)
        # self.tec_temperature.textChanged.connect(self.update_param)
        # self.tec_temperature.setText(str(spectrometer.tec_temperature))
        self.set_tec_temperature_pushButton.clicked.connect(self.gui_set_tec_temperature)
        self.read_tec_temperature_pushButton.clicked.connect(self.gui_read_tec_tempeature)
        self.enable_tec.stateChanged.connect(self.update_enable_tec)
        self.enable_tec.setChecked(self.spectrometer.enable_tec)
        initial_temperature = np.round(self.spectrometer.get_tec_temperature(), decimals = 1)
        self.tec_temperature_lcdNumber.display(float(initial_temperature))
        self.set_tec_temperature_LineEdit.setText(str(initial_temperature))
        # self.read_tec.clicked.connect(self.update_tec)

    def update_param(self, value):
        sender = self.sender()
        if sender.validator() is not None:
            state = sender.validator().validate(value, 0)[0]
            if state != QtGui.QValidator.Acceptable:
                return
        if sender is self.integration_time:
            try:
                self.spectrometer.integration_time = float(value)
            except ValueError:
                pass
        elif sender is self.tec_temperature:
            try:
                self.spectrometer.tec_temperature = float(value)
            except ValueError:
                pass
    
    def gui_set_tec_temperature(self):
        self.spectrometer.set_tec_temperature(float(self.set_tec_temperature_LineEdit.text()))
    
    def gui_read_tec_tempeature(self):
        self.tec_temperature_lcdNumber.display(float(self.spectrometer.get_tec_temperature()))
    def update_enable_tec(self, state):
        if state == QtCore.Qt.Checked:
            self.spectrometer.enable_tec = True
        elif state == QtCore.Qt.Unchecked:
            self.spectrometer.enable_tec = False

    def update_tec(self):
        self.tec_temperature.setText(str(self.spectrometer.tec_temperature))



def main():
    from nplab.instrument.spectrometer import Spectrometers
    import sys
    from nplab.utils.gui import get_qt_app

    try:
        N = len(list_spectrometers())
        print("Spectrometers connected:", list_spectrometers())
        print("%d spectrometers found" % N)
        assert N != 0, 'There are no Ocean Optics spectrometers attached (are you using the seabreeze drivers?)'

        spectrometers = OceanOpticsSpectrometer.get_spectrometers()
        for s in spectrometers.spectrometers:
            print("spectrometer %s is a %s" % (s.serial_number, s.model_name))
            if s.model_name in ["QE65000", "QE-PRO"]:
                s.set_tec_temperature = -20
            s.read()
 #       app = get_qt_app()
 #       ui = spectrometers.get_qt_ui()
 #       ui.show()
 #       sys.exit(app.exec_()) #this is the "long way" of running a GUI
        spectrometers.show_gui(blocking = False)  # the "short way" of running a GUI
    except OceanOpticsError as error:
        print("An error occurred with the spectrometer: %s" % error)
    finally:
        try:
            pass
            #           del s     #we close the spectrometer afterwards, regardless of what happened.
        except:  # of course, if there's no spectrometer this will fail, hence the error handling
            shutdown_seabreeze()  # reset things if we've had errors
            print("The spectrometer did not close cleanly. SeaBreeze has been reset.")
# to alter max/min: s.spectrum_plot.value_mapper.range.high=0.01

# example code:
if __name__ == "__main__":
#    main()
    spec = OceanOpticsSpectrometer(0)
    spec.show_gui(blocking = False)<|MERGE_RESOLUTION|>--- conflicted
+++ resolved
@@ -231,14 +231,10 @@
             N = 32  # make a buffer for the DLL to return a string into
             s = ctypes.create_string_buffer(N)
             e = ctypes.c_int()
-<<<<<<< HEAD
-            seabreeze.seabreeze_get_model(self.index, byref(e), byref(s), N)
-=======
             if self.API_ver == 2:
                 seabreeze.seabreeze_get_model(self.index, byref(e), byref(s), N)
             if self.API_ver == 1:
                 seabreeze.seabreeze_get_spectrometer_type(self.index, byref(e), byref(s), N)
->>>>>>> 0ca4d6c6
             check_error(e)
             self._model_name = str(s.value)
         return self._model_name
@@ -283,14 +279,10 @@
         e = ctypes.c_int()
         if milliseconds < self.minimum_integration_time:
             raise ValueError("Cannot set integration time below %d microseconds" % self.minimum_integration_time)
-<<<<<<< HEAD
-        seabreeze.seabreeze_set_integration_time_microsec(self.index, byref(e), c_ulong(int(milliseconds * 1000)))
-=======
         if self.API_ver == 1:
             seabreeze.seabreeze_set_integration_time(self.index, byref(e), c_ulong(int(milliseconds * 1000)))
         if self.API_ver == 2:
             seabreeze.seabreeze_set_integration_time_microsec(self.index, byref(e), c_ulong(int(milliseconds * 1000)))
->>>>>>> 0ca4d6c6
         check_error(e)
         self._latest_integration_time = milliseconds
 
@@ -300,14 +292,10 @@
         """Minimum allowable value for integration time"""
         if self._minimum_integration_time is None:
             e = ctypes.c_int()
-<<<<<<< HEAD
-            min_time = seabreeze.seabreeze_get_min_integration_time_microsec(self.index, byref(e))
-=======
             if self.API_ver == 1:
                 min_time = seabreeze.seabreeze_get_minimum_integration_time_micros(self.index, byref(e))
             if self.API_ver == 2:
                 min_time = seabreeze.seabreeze_get_min_integration_time_microsec(self.index, byref(e))            
->>>>>>> 0ca4d6c6
             check_error(e)
             self._minimum_integration_time = min_time / 1000.
         return self._minimum_integration_time
