# -*- coding: utf-8 -*-
"""
Ocean Optics Spectrometer Module

This module uses the lightweight SeaBreeze driver from Ocean Optics to provide
access to their spectrometers.  Currently, it works with QE65000, HR4000 and
other high-end spectrometers, but *not* the cheaper ones like Red Tide USB650.
I've not tested it with USB2000, though I believe it should work.

IMPORTANT NOTE ON DRIVERS:
Spectrometers will only show up in this module if they are associated with the
SeaBreeze driver.  This must be done manually if you have previously used the
OmniDriver package (this is what Igor uses with our XOP).  You can do this
through Device Manager: find the spectrometer, right click and select "Update
Driver...".  Select "search for a driver in a particular location" and then
choose C:\Program Files\Ocean Optics\SeaBreeze\Drivers.  Once it installs, you
should see the spectrometer listed as "Ocean Optics Spectrometer (WinUSB)".
After doing this, you must repeat the process if you want to switch back to
OmniDriver.

Contents:
@class: OceanOpticsSpectrometer: this class controls a spectrometer

@class: OceanOpticsError: an exception that is thrown by this module

@fn:    list_spectrometers(): list the available spectrometers

@fn:    shutdown_seabreeze(): close all spectrometers and reset the driver

@author: Richard Bowman (rwb27)
"""

import ctypes
from ctypes import byref, c_int, c_ulong, c_double
import numpy as np
import threading
from nplab.instrument import Instrument
from nplab.utils.gui import QtCore, QtGui, QtWidgets, uic
from nplab.instrument.spectrometer import Spectrometer, Spectrometers, SpectrometerControlUI, SpectrometerDisplayUI, SpectrometerUI
import os
import h5py
import inspect
import datetime
from nplab.utils.array_with_attrs import ArrayWithAttrs
from nplab.datafile import DataFile

try:
    seabreeze = ctypes.cdll.seabreeze
except WindowsError as e:  # if the DLL is missing, warn, either graphically or with an exception.
    explanation = """
WARNING: could not link to the SeaBreeze DLL.

Make sure you have installed the SeaBreeze driver from the Ocean Optics
website (http://downloads.oceanoptics.com/OEM/), and that its version matches
your Python architecture (64 or 32 bit).  See the module help for more
information"""
    try:
        print(explanation, "SeaBreeze Driver Missing")
    except Exception as e:
        print("uh oh, problem with the message...")
        print(e)
        pass
    finally:
        raise Exception(explanation)


def error_string(error_code):
    """convert an error code into a human-readable string"""
    N = 1024  # we need to create a buffer into which we place the returned string
    s = ctypes.create_string_buffer(N)
    seabreeze.seabreeze_get_error_string(error_code, byref(s), N)
    return s.value


def check_error(error_c_int):
    """check the error code returned by a function (as a raw c_int)
    and raise an exception if it's nonzero."""
    if error_c_int.value != 0:
        raise OceanOpticsError(error_c_int.value)


def list_spectrometers():
    """List the serial numbers of all spectrometers connected to the computer"""
    spectrometers = []
    n = 0
    try:
        while True:  # we stop when we run out of spectrometers, signified by an exception
            # the line below creates a spectrometer, initialises, gets the serial number, and closes again
            spectrometers.append(OceanOpticsSpectrometer(n).serial_number)
            # if the spectrometer does not exist, it raises an exception.
            n += 1
    except OceanOpticsError:
        pass
    finally:
        return spectrometers


def shutdown_seabreeze():
    """shut down seabreeze, useful if anything has gone wrong"""
    seabreeze.seabreeze_shutdown()


class OceanOpticsError(Exception):
    def __init__(self, code):
        self.code = code

    def __str__(self):
        return "Code %d: %s." % (self.code, error_string(self.code))


class OceanOpticsSpectrometer(Spectrometer, Instrument):
    """Class representing the Ocean Optics spectrometers, via the SeaBreeze library

    The constructor takes a single numeric argument, which is the index of the
    spectrometer you want, starting at 0.  It has traits, so you can call up a
    GUI to control the spectrometer with s.configure_traits."""

    metadata_property_names = Spectrometer.metadata_property_names + ("tec_temperature",)

    @staticmethod
    def shutdown_seabreeze():
        """shut down seabreeze, useful if anything has gone wrong"""
        shutdown_seabreeze()

    @classmethod
    def list_spectrometers(cls):
        """List the serial numbers of all spectrometers connected to the computer"""
        return list_spectrometers()

    @classmethod
    def get_spectrometer_instances(cls):
        """return a list of spectrometer instances for all available spectrometers"""
        spectrometers = []
        try:
            n = 0
            while True:
                spectrometers.append(cls(n))
                n += 1
        except OceanOpticsError:
            pass
        finally:
            return spectrometers

    @classmethod
    def get_spectrometers(cls):
        """get a Spectrometers instance containing all available spectrometers"""
        return Spectrometers(cls.get_spectrometer_instances())

    @classmethod
    def get_current_spectrometers(cls):
        """Return the currently-open spectrometers, or all spectrometers.

        If one or more spectrometers are currently open, create a Spectrometers
        wrapper and include them in it.  If not, attempt to open and wrap all
        spectrometers connected to the computer."""
        instances = cls.get_instances()
        print(instances)
        if instances == []:
            return cls.get_spectrometers()
        else:
            return Spectrometers(instances)

    def __init__(self, index):
        """Initialise the spectrometer"""
        self.index = index  # the spectrometer's ID, used by all seabreeze functions
        self._comms_lock = threading.RLock()
        self._isOpen = False
        self._open()
        super(OceanOpticsSpectrometer, self).__init__()
        self._minimum_integration_time = None
        self.integration_time = self.minimum_integration_time
        self._tec_enabled = True
        self.enable_tec = True

    def __del__(self):
        self._close()
        super(OceanOpticsSpectrometer, self).__del__()
        return self

    def _open(self, force=False):
        """Open communications with the spectrometer (called on initialisation)."""
        if (self._isOpen and not force):  # don't cause errors if it's already open
            return
        else:
            e = ctypes.c_int()
            seabreeze.seabreeze_open_spectrometer(self.index, byref(e))
            check_error(e)
            self._isOpen = True

    def _close(self, force=False):
        """Close communication with the spectrometer and release it."""
        if (not self._isOpen and not force):
            return
        else:
            e = ctypes.c_int()
            seabreeze.seabreeze_close_spectrometer(self.index, byref(e))
            check_error(e)
            self._isOpen = False

    def open_config_file(self):
        if self._config_file is None:
            f = inspect.getfile(self.__class__)
            d = os.path.dirname(f)
            self._config_file = DataFile(h5py.File(os.path.join(d, self.model_name+'_'+self.serial_number+'_config.h5')))
            self._config_file.attrs['date'] = datetime.datetime.now().strftime("%H:%M %d/%m/%y")
        return self._config_file

    config_file = property(open_config_file)

    def get_model_name(self):
        if self._model_name is None:
            N = 32  # make a buffer for the DLL to return a string into
            s = ctypes.create_string_buffer(N)
            e = ctypes.c_int()
            seabreeze.seabreeze_get_spectrometer_type(self.index, byref(e), byref(s), N)
            check_error(e)
            self._model_name = s.value
        return self._model_name

    model_name = property(get_model_name)

    def get_serial_number(self):
        """The spectrometer's serial number."""
        if self._serial_number is None:
            N = 32  # make a buffer for the DLL to return a string into
            s = ctypes.create_string_buffer(N)
            e = ctypes.c_int()
            seabreeze.seabreeze_get_serial_number(self.index, byref(e), byref(s), N)
            check_error(e)
            self._serial_number = s.value
        return self._serial_number

    serial_number = property(get_serial_number)

    def get_usb_descriptor(self, id):
        """The spectrometer's USB descriptor"""
        N = 32  # make a buffer for the DLL to return a string into
        s = ctypes.create_string_buffer(N)
        e = ctypes.c_int()
        seabreeze.seabreeze_get_usb_descriptor_string(self.index, byref(e), c_int(id), byref(s), N)
        check_error(e)
        return s.value

    def get_integration_time(self):
        """The current integration time.

        The SeaBreeze API doesn't seem to allow us to get the current integration time, so
        we work around it by cacheing the last used integration time.  Note that this will
        return None if you've not set the integration time."""
        if hasattr(self, "_latest_integration_time"):
            return self._latest_integration_time
        else:
            return None

    def set_integration_time(self, milliseconds):
        """Set the integration time"""
        e = ctypes.c_int()
        if milliseconds < self.minimum_integration_time:
            raise ValueError("Cannot set integration time below %d microseconds" % self.minimum_integration_time)
        seabreeze.seabreeze_set_integration_time(self.index, byref(e), c_ulong(int(milliseconds * 1000)))
        check_error(e)
        self._latest_integration_time = milliseconds

    integration_time = property(get_integration_time, set_integration_time)

    def get_minimum_integration_time(self):
        """Minimum allowable value for integration time"""
        if self._minimum_integration_time is None:
            e = ctypes.c_int()
            min_time = seabreeze.seabreeze_get_minimum_integration_time_micros(self.index, byref(e))
            check_error(e)
            self._minimum_integration_time = min_time / 1000.
        return self._minimum_integration_time

    minimum_integration_time = property(get_minimum_integration_time)

    def get_tec_enable(self):
        """Whether or not the thermo-electric cooler is enabled."""
        try:
            return self._tec_enabled
        except OceanOpticsError as error:
<<<<<<< HEAD
            print(error)
            print('Most likely raised due to the lack of a tec on this device')
            
            
=======
            print error
            print 'Most likely raised due to the lack of a tec on this device'


>>>>>>> 176e3f10

    def set_tec_enable(self, state=True):
        """Turn the cooling system on or off."""
        try:
            e = ctypes.c_int()
            seabreeze.seabreeze_set_tec_enable(self.index, byref(e), c_int(state))
            check_error(e)
            self._tec_enabled = state
        except OceanOpticsError as error:
            print(error)
            print('Most likely raised due to the lack of a tec on this device')

    enable_tec = property(get_tec_enable, set_tec_enable)

    def get_tec_temperature(self):
        """Current temperature."""
        try:
            e = ctypes.c_int()
            read_tec_temperature = seabreeze.seabreeze_read_tec_temperature
            read_tec_temperature.restype = c_double
            temperature_0 = read_tec_temperature(self.index, byref(e))
            for i in range(100):
                temperature = read_tec_temperature(self.index, byref(e))
                check_error(e)
                if temperature==temperature_0:
                    break
                else:
                    temperature_0=temperature
                if i==99:
                    self.log('Temperature reading inconsitent after 100 attmpets','WARN')
           
            return temperature
        except OceanOpticsError as error:
            print(error)
            print('Most likely raised due to the lack of a tec on this device')

    def set_tec_temperature(self, temperature):
        """Enable the cooling system and set the temperature"""
        try:
            if not self.enable_tec:
                self.enable_tec = True
            e = ctypes.c_int()
            seabreeze.seabreeze_set_tec_temperature(self.index, byref(e), c_double(temperature))
            seabreeze.seabreeze_set_tec_enable(self.index, byref(e), 1)
            check_error(e)
        except OceanOpticsError as error:
<<<<<<< HEAD
            print(error)
            print('Most likely raised due to the lack of a tec on this device')        
=======
            print error
            print 'Most likely raised due to the lack of a tec on this device'
>>>>>>> 176e3f10

    tec_temperature = property(get_tec_temperature, set_tec_temperature)

    def read_wavelengths(self):
        """get an array of the wavelengths in nm"""
        self._comms_lock.acquire()
        e = ctypes.c_int()
        N = seabreeze.seabreeze_get_formatted_spectrum_length(self.index, byref(e))
        wavelengths_carray = (c_double * N)()  # this should create a c array of doubles, length N
        seabreeze.seabreeze_get_wavelengths(self.index, byref(e), byref(wavelengths_carray), N)
        self._comms_lock.release()
        check_error(e)
        return np.array(list(wavelengths_carray))

    def get_wavelengths(self):
        """Wavelength values for each pixel.

        NB this caches the value so it's only retrieved from the spectrometer once."""
        if self._wavelengths is None:
            self._wavelengths = self.read_wavelengths()
        return self._wavelengths

    wavelengths = property(get_wavelengths)

    def read_spectrum(self, bundle_metadata=False):
        """Get the current reading from the spectrometer's sensor.

        Acquire a new spectrum and return it.  If bundle_metadata is true, this will be
        returned as an ArrayWithAttrs, including the current metadata."""
        e = ctypes.c_int()
        N = seabreeze.seabreeze_get_formatted_spectrum_length(self.index, byref(e))
        with self._comms_lock:
            spectrum_carray = (c_double * N)()  # this should create a c array of doubles, length N
            seabreeze.seabreeze_get_formatted_spectrum(self.index, byref(e), byref(spectrum_carray), N)
        check_error(e)  # throw an exception if something went wrong
        new_spectrum = np.array(list(spectrum_carray))
        if(self.spectra_to_save>0):
            self.spectra_buffer = np.concatenate((self.spectra_buffer,new_spectrum))
#            if(self.spectra_saved==0):
#                datafile_group = self.data_file.require_group('OceanOpticsSpectrometer')
#                self.curr_scan = datafile_group.create_group('continuous_spectra_%d')
#            self.curr_scan.create_dataset('spectrum_%d', data=new_spectrum, attrs=self.metadata)
            self.spectra_to_save-=1
            self.spectra_saved +=1
            if(self.spectra_to_save==0):
                self.spectra_buffer = self.spectra_buffer.reshape(self.spectra_saved,self.spectra_buffer.size/self.spectra_saved)
                datafile_group = self.data_file.require_group('OceanOpticsSpectrometer')
                attrs = self.metadata
                if hasattr(self,'_temp_description'):
                    attrs['description'] = self._temp_description
                datafile_group.create_dataset('continuous_spectra_%d', data=self.spectra_buffer, attrs=attrs)
                self.spectra_buffer = np.zeros(0)
                self.spectra_saved = 0
                print "continuous acquistion of spectra completed!"

        if bundle_metadata:
            return ArrayWithAttrs(new_spectrum, attrs=self.metadata)
        else:
            return new_spectrum

    def get_qt_ui(self, control_only=False, display_only = False):
        """Return a Qt Widget for controlling the spectrometer.

        If control_only is true, this will not contain a graph of the spectrum.
        """
        if control_only:
            return OceanOpticsControlUI(self)
        elif display_only:
            return SpectrometerDisplayUI(self)
        else:
            return SpectrometerUI(self)

    def get_control_widget(self):
        """Convenience function """
        return self.get_qt_ui(control_only=True)
        
    def get_preview_widget(self):
        """Convenience function """
        return self.get_qt_ui(display_only=True)

class OceanOpticsControlUI(SpectrometerControlUI):
    def __init__(self, spectrometer):
        assert isinstance(spectrometer, OceanOpticsSpectrometer), 'spectrometer must be an OceanOpticsSpectrometer'
        super(OceanOpticsControlUI, self).__init__(spectrometer,os.path.join(os.path.dirname(__file__),'ocean_optics_controls.ui'))


        self.tec_temperature.setValidator(QtGui.QDoubleValidator())
        self.tec_temperature.textChanged.connect(self.check_state)
        self.tec_temperature.textChanged.connect(self.update_param)
        self.tec_temperature.setText(str(spectrometer.tec_temperature))

        self.enable_tec.stateChanged.connect(self.update_enable_tec)
        self.enable_tec.setChecked(self.spectrometer.enable_tec)
        self.read_tec.clicked.connect(self.update_tec)

    def update_param(self, value):
        sender = self.sender()
        if sender.validator() is not None:
            state = sender.validator().validate(value, 0)[0]
            if state != QtGui.QValidator.Acceptable:
                return
        if sender is self.integration_time:
            try:
                self.spectrometer.integration_time = float(value)
            except ValueError:
                pass
        elif sender is self.tec_temperature:
            try:
                self.spectrometer.tec_temperature = float(value)
            except ValueError:
                pass

    def update_enable_tec(self, state):
        if state == QtCore.Qt.Checked:
            self.spectrometer.enable_tec = True
        elif state == QtCore.Qt.Unchecked:
            self.spectrometer.enable_tec = False

    def update_tec(self):
        self.tec_temperature.setText(str(self.spectrometer.tec_temperature))



def main():
    from nplab.instrument.spectrometer import Spectrometers
    import sys
    from nplab.utils.gui import get_qt_app

    try:
        N = len(list_spectrometers())
        print("Spectrometers connected:", list_spectrometers())
        print("%d spectrometers found" % N)
        assert N != 0, 'There are no Ocean Optics spectrometers attached (are you using the seabreeze drivers?)'

        spectrometers = OceanOpticsSpectrometer.get_spectrometers()
        for s in spectrometers.spectrometers:
            print("spectrometer %s is a %s" % (s.serial_number, s.model_name))
            if s.model_name in ["QE65000", "QE-PRO"]:
                s.set_tec_temperature = -20
            s.read()
 #       app = get_qt_app()
 #       ui = spectrometers.get_qt_ui()
 #       ui.show()
 #       sys.exit(app.exec_()) #this is the "long way" of running a GUI
        spectrometers.show_gui()  # the "short way" of running a GUI
    except OceanOpticsError as error:
        print("An error occurred with the spectrometer: %s" % error)
    finally:
        try:
            pass
            #           del s     #we close the spectrometer afterwards, regardless of what happened.
        except:  # of course, if there's no spectrometer this will fail, hence the error handling
            shutdown_seabreeze()  # reset things if we've had errors
            print("The spectrometer did not close cleanly. SeaBreeze has been reset.")
# to alter max/min: s.spectrum_plot.value_mapper.range.high=0.01

# example code:
if __name__ == "__main__":
    main()<|MERGE_RESOLUTION|>--- conflicted
+++ resolved
@@ -279,17 +279,8 @@
         try:
             return self._tec_enabled
         except OceanOpticsError as error:
-<<<<<<< HEAD
             print(error)
             print('Most likely raised due to the lack of a tec on this device')
-            
-            
-=======
-            print error
-            print 'Most likely raised due to the lack of a tec on this device'
-
-
->>>>>>> 176e3f10
 
     def set_tec_enable(self, state=True):
         """Turn the cooling system on or off."""
@@ -336,13 +327,8 @@
             seabreeze.seabreeze_set_tec_enable(self.index, byref(e), 1)
             check_error(e)
         except OceanOpticsError as error:
-<<<<<<< HEAD
             print(error)
-            print('Most likely raised due to the lack of a tec on this device')        
-=======
-            print error
-            print 'Most likely raised due to the lack of a tec on this device'
->>>>>>> 176e3f10
+            print('Most likely raised due to the lack of a tec on this device')
 
     tec_temperature = property(get_tec_temperature, set_tec_temperature)
 
