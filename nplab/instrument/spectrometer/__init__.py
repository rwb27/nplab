__author__ = 'alansanders'

import numpy as np
import numpy.ma as ma
from nplab.utils.gui import *
from PyQt4 import uic
import matplotlib
matplotlib.use('Qt4Agg')
from matplotlib.backends.backend_qt4agg import FigureCanvasQTAgg as FigureCanvas
from matplotlib.figure import Figure
from nplab.ui.ui_tools import UiTools
import h5py
from multiprocessing.pool import ThreadPool
from threading import Thread
import time
import h5py
import os
import inspect
import datetime
from nplab.instrument import Instrument

class Spectrometer(Instrument):
    metadata_property_names = ('model_name','serial_number','integration_time','reference','background','wavelengths')
    def __init__(self):
        super(Spectrometer, self).__init__()
        self._model_name = None
        self._serial_number = None
        self._wavelengths = None
        self.reference = None
        self.background = None
        self.latest_raw_spectrum = None
        self.latest_spectrum = None
        self._config_file = None

    def __del__(self):
        try:
            self._config_file.close()
        except AttributeError:
            pass #if it's not present, we get an exception - which doesn't matter.

    def open_config_file(self):
        """Open the config file for the current spectrometer and return it, creating if it's not there"""
        if self._config_file is None:
            f = inspect.getfile(self.__class__)
            d = os.path.dirname(f)
            self._config_file = h5py.File(os.path.join(d, 'config.h5'))
            self._config_file.attrs['date'] = datetime.datetime.now().strftime("%H:%M %d/%m/%y")
        return self._config_file

    config_file = property(open_config_file)

    def update_config(self, name, data):
        f = self.config_file
        if name not in f:
            f.create_dataset(name, data=data)
        else:
            dset = f[name]
            dset[:] = data
            f.flush()

    def get_model_name(self):
        if self._model_name is None:
            self._model_name = 'model_name'
        return self._model_name

    model_name = property(get_model_name)

    def get_serial_number(self):
        if self._serial_number is None:
            self._serial_number = 'serial_number'
        return self._serial_number

    serial_number = property(get_serial_number)

    def get_integration_time(self):
        return 0

    def set_integration_time(self, value):
        print 'setting 0'

    integration_time = property(get_integration_time, set_integration_time)

    def get_wavelengths(self):
        if self._wavelengths is None:
            self._wavelengths = np.arange(400,1200,1)
        return self._wavelengths

    wavelengths = property(get_wavelengths)

    def read_spectrum(self):
        self.latest_raw_spectrum = np.zeros(0)
        return self.latest_raw_spectrum

    def read_background(self):
        """Acquire a new spectrum and use it as a background measurement."""
        self.background = self.read_spectrum()
        self.update_config('background', self.background)

    def clear_background(self):
        """Clear the current background reading."""
        self.background = None

    def read_reference(self):
        """Acquire a new spectrum and use it as a reference."""
        self.reference = self.read_spectrum()
        self.update_config('reference', self.reference)

    def clear_reference(self):
        """Clear the current reference spectrum"""
        self.reference = None

    def is_background_compensated(self):
        """Return whether there's currently a valid background spectrum"""
        return len(self.background)==len(self.latest_raw_spectrum) and \
            sum(self.background)>0

    def is_referenced(self):
        """Check whether there's currently a valid background and reference spectrum"""
        return self.is_background_compensated and \
            len(self.reference)==len(self.latest_raw_spectrum) and \
            sum(self.reference)>0

    def process_spectrum(self, spectrum):
        """Subtract the background and divide by the reference, if possible"""
        if self.background is not None:
            if self.reference is not None:
                old_error_settings = np.seterr(all='ignore')
                new_spectrum = (spectrum - self.background)/(self.reference - self.background)
                np.seterr(**old_error_settings)
                new_spectrum[np.isinf(new_spectrum)] = np.NaN #if the reference is nearly 0, we get infinities - just make them all NaNs.
            else:
                new_spectrum = spectrum - self.background
        else:
            new_spectrum = spectrum
        return new_spectrum

    def read_processed_spectrum(self):
        """Acquire a new spectrum and return a processed (referenced/background-subtracted) spectrum.
        
        NB if saving data to file, it's best to save raw spectra along with metadata - this is a
        convenience method for display purposes."""
        spectrum = self.read_spectrum()
        self.latest_spectrum = self.process_spectrum(spectrum)
        return self.latest_spectrum

    def read(self):
        """Acquire a new spectrum and return a tuple of wavelengths, spectrum"""
        return self.wavelengths, self.read_processed_spectrum()

    def mask_spectrum(self, spectrum, threshold):
        """Return a masked array of the spectrum, showing only points where the reference
        is bright enough to be useful."""
        if self.reference is not None and self.background is not None:
            reference = self.reference - self.background
            mask = reference < reference.max() * threshold
            if len(spectrum.shape)>1:
                mask = np.tile(mask, spectrum.shape[:-1]+(1,))
            return ma.array(spectrum, mask=mask)
        else:
            return spectrum

    def get_qt_ui(self, control_only=False):
        """Create a Qt interface for the spectrometer"""
        if control_only:
            return SpectrometerControlUI(self)
        else:
            return SpectrometerUI(self)

    def save_spectrum(self, spectrum=None, attrs={}):
        """Save a spectrum to the current datafile, creating if necessary.
        
        If no spectrum is passed in, a new spectrum is taken.  The convention
        is to save raw spectra only, along with reference/background to allow
        later processing.
        
        The attrs dictionary allows extra metadata to be saved in the HDF5 file."""
        spectrum = self.read_spectrum() if spectrum is None else spectrum
        metadata = self.metadata
        metadata.update(attrs) #allow extra metadata to be passed in
        self.create_dataset("spectrum", data=spectrum, attrs=metadata) 
        #save data in the default place (see nplab.instrument.Instrument)

    def save_reference_to_file(self):
        pass

    def load_reference_from_file(self):
        pass



class Spectrometers(Instrument):
    def __init__(self, spectrometer_list):
        assert False not in [isinstance(s, Spectrometer) for s in spectrometer_list],\
            'an invalid spectrometer was supplied'
        super(Spectrometers, self).__init__()
        self.spectrometers = spectrometer_list
        self.num_spectrometers = len(spectrometer_list)
        self._pool = ThreadPool(processes=self.num_spectrometers)
        self._wavelengths = None

    def __del__(self):
        self._pool.close()

    def add_spectrometer(self, spectrometer):
        assert isinstance(spectrometer, Spectrometer), 'spectrometer must be an instance of Spectrometer'
        if spectrometer not in self.spectrometers:
            self.spectrometers.append(spectrometer)
            self.num_spectrometers = len(self.spectrometers)

    def get_wavelengths(self):
        if self._wavelengths is None:
            self._wavelengths = [s.wavelengths for s in self.spectrometers]
        return self._wavelengths

    wavelengths = property(get_wavelengths)

    def read_spectra(self):
        """Acquire spectra from all spectrometers and return as a list."""
        return self._pool.map(lambda s: s.read_spectrum(), self.spectrometers)

    def read_processed_spectra(self):
        """Acquire a list of processed (referenced, background subtracted) spectra."""
        return self._pool.map(lambda s: s.read_processed_spectrum(), self.spectrometers)

<<<<<<< HEAD
    def process_spectra(self, spectra):
        pairs = zip(self.spectrometers, spectra)
        return self._pool.map(lambda (s, spectrum): s.process_spectrum(spectrum), pairs)
=======
    def get_metadata_list(self):
        """Return a list of metadata for each spectrometer."""
        return self._pool.map(lambda s: s.get_metadata(), self.spectrometers)
>>>>>>> 7b99b630

    def mask_spectra(self, spectra, threshold):
        return [spectrometer.mask_spectrum(spectrum, threshold) for (spectrometer, spectrum) in zip(self.spectrometers, spectra)]

    def get_qt_ui(self):
        return SpectrometersUI(self)

    def save_spectra(self, spectra=None, attrs={}):
        """Save spectra from all the spectrometers, in a folder in the current
        datafile, creating the file if needed.

        If no spectra are given, new ones are acquired - NB you should pass
        raw spectra in - metadata will be saved along with the spectra.
        """
        spectra = self.read_processed_spectra() if spectra is None else spectra
        metadata_list = self.get_metadata_list()
        g = self.create_data_group('spectra',attrs=attrs) # create a uniquely numbered group in the default place
        for spectrum,metadata in zip(spectra,metadata_list):
            g.create_dataset('spectrum_%d',data=spectrum,attrs=metadata)
            
    def get_metadata(self):
        """
        Returns a list of dictionaries containing relevant spectrometer properties
        for each spectrometer.
        """
        return [spectrometer.metadata for spectrometer in self.spectrometers]

    metadata = property(get_metadata)


controls_base, controls_widget = uic.loadUiType(os.path.join(os.path.dirname(__file__), 'spectrometer_controls.ui'))
display_base, display_widget = uic.loadUiType(os.path.join(os.path.dirname(__file__), 'spectrometer_view.ui'))


class SpectrometerControlUI(UiTools, controls_base, controls_widget):
    def __init__(self, spectrometer, parent=None):
        assert isinstance(spectrometer, Spectrometer), "instrument must be a Spectrometer"
        super(SpectrometerControlUI, self).__init__()
        self.spectrometer = spectrometer
        self.setupUi(self)

        self.integration_time.setValidator(QtGui.QDoubleValidator())
        self.integration_time.textChanged.connect(self.check_state)
        self.integration_time.textChanged.connect(self.update_param)

        self.read_background_button.clicked.connect(self.button_pressed)
        self.read_reference_button.clicked.connect(self.button_pressed)
        self.clear_background_button.clicked.connect(self.button_pressed)
        self.clear_reference_button.clicked.connect(self.button_pressed)
        self.load_state_button.clicked.connect(self.button_pressed)

        self.background_subtracted.stateChanged.connect(self.state_changed)
        self.referenced.stateChanged.connect(self.state_changed)

        self.id_string.setText('{0} {1}'.format(self.spectrometer.model_name, self.spectrometer.serial_number))
        self.id_string.resize(self.id_string.sizeHint())

        self.integration_time.setText(str(spectrometer.integration_time))

    def update_param(self, *args, **kwargs):
        sender = self.sender()
        if sender is self.integration_time:
            try:
                self.spectrometer.integration_time = float(args[0])
            except ValueError:
                pass

    def button_pressed(self, *args, **kwargs):
        sender = self.sender()
        if sender is self.read_background_button:
            self.spectrometer.read_background()
            self.background_subtracted.blockSignals(True)
            self.background_subtracted.setCheckState(QtCore.Qt.Checked)
            self.background_subtracted.blockSignals(False)
        elif sender is self.clear_background_button:
            self.spectrometer.clear_background()
            self.background_subtracted.blockSignals(True)
            self.background_subtracted.setCheckState(QtCore.Qt.Unchecked)
            self.background_subtracted.blockSignals(False)
        elif sender is self.read_reference_button:
            self.spectrometer.read_reference()
            self.referenced.blockSignals(True)
            self.referenced.setCheckState(QtCore.Qt.Checked)
            self.referenced.blockSignals(False)
        elif sender is self.clear_reference_button:
            self.spectrometer.clear_reference()
            self.referenced.blockSignals(True)
            self.referenced.setCheckState(QtCore.Qt.Unchecked)
            self.referenced.blockSignals(False)
        elif sender is self.load_state_button:
            if 'background' in self.spectrometer.config_file:
                self.spectrometer.background = self.spectrometer.config_file['background'][:]
                self.background_subtracted.blockSignals(True)
                self.background_subtracted.setCheckState(QtCore.Qt.Checked)
                self.background_subtracted.blockSignals(False)
            else:
                print 'background not found in config file'
            if 'reference' in self.spectrometer.config_file:
                self.spectrometer.reference = self.spectrometer.config_file['reference'][:]
                self.referenced.blockSignals(True)
                self.referenced.setCheckState(QtCore.Qt.Checked)
                self.referenced.blockSignals(False)
            else:
                print 'reference not found in config file'

    def state_changed(self, state):
        sender = self.sender()
        if sender is self.background_subtracted and state == QtCore.Qt.Checked:
            self.spectrometer.read_background()
        elif sender is self.background_subtracted and state == QtCore.Qt.Unchecked:
            self.spectrometer.clear_background()
        if sender is self.referenced and state == QtCore.Qt.Checked:
            self.spectrometer.read_reference()
        elif sender is self.referenced and state == QtCore.Qt.Unchecked:
            self.spectrometer.clear_reference()


class DisplayThread(QtCore.QThread):
    spectrum_ready = QtCore.pyqtSignal(np.ndarray)
    spectra_ready = QtCore.pyqtSignal(list)

    def __init__(self, parent):
        super(DisplayThread, self).__init__()
        self.parent = parent
        self.single_shot = False
        self.refresh_rate = 30.

    def run(self):
        t0 = time.time()
        while self.parent.live_button.isChecked() or self.single_shot:
            read_processed_spectrum = self.parent.spectrometer.read_processed_spectra \
                if isinstance(self.parent.spectrometer, Spectrometers) \
                else self.parent.spectrometer.read_processed_spectrum
            spectrum = read_processed_spectrum()
            if time.time()-t0 < 1./self.refresh_rate:
                continue
            else:
                t0 = time.time()
            if type(spectrum) == np.ndarray:
                self.spectrum_ready.emit(spectrum)
            elif type(spectrum) == list:
                self.spectra_ready.emit(spectrum)
            if self.single_shot:
                break
        self.finished.emit()


class SpectrometerDisplayUI(UiTools, display_base, display_widget):
    def __init__(self, spectrometer, parent=None):
        assert isinstance(spectrometer, Spectrometer) or isinstance(spectrometer, Spectrometers),\
            "instrument must be a Spectrometer or an instance of Spectrometers"
        super(SpectrometerDisplayUI, self).__init__()
        if isinstance(spectrometer, Spectrometers) and spectrometer.num_spectrometers == 1:
            spectrometer = spectrometer.spectrometers[0]
        self.spectrometer = spectrometer
        print self.spectrometer
        self.setupUi(self)
        self.fig = Figure()
        self.figure_widget = self.replace_widget(self.display_layout,
                                                 self.figure_widget, FigureCanvas(self.fig))

        self.take_spectrum_button.clicked.connect(self.button_pressed)
        self.live_button.clicked.connect(self.button_pressed)
        self.save_button.clicked.connect(self.button_pressed)
        self.threshold.setValidator(QtGui.QDoubleValidator())
        self.threshold.textChanged.connect(self.check_state)

        #self._display_thread = Thread(target=self.update_spectrum)
        self._display_thread = DisplayThread(self)
        self._display_thread.spectrum_ready.connect(self.update_display)
        self._display_thread.spectra_ready.connect(self.update_display)

        self.period = 0.2

    def button_pressed(self, *args, **kwargs):
        sender = self.sender()
        if sender is self.take_spectrum_button:
            #if self._display_thread.is_alive():
            if self._display_thread.isRunning():
                print 'already acquiring'
                return
            #self._display_thread = Thread(target=self.update_spectrum)
            self._display_thread.single_shot = True
            self._display_thread.start()
            #self.update_spectrum()
        elif sender is self.save_button:
            save_spectrum = self.spectrometer.save_spectra \
                if isinstance(self.spectrometer, Spectrometers) \
                else self.spectrometer.save_spectrum
            save_spectrum(attrs={'description':str(self.description.text())})
        elif sender is self.live_button:
            if self.live_button.isChecked():
                #if self._display_thread.is_alive():
                if self._display_thread.isRunning():
                    print 'already acquiring'
                    return
                #self._display_thread = Thread(target=self.continuously_update_spectrum)
                self._display_thread.single_shot = False
                self._display_thread.start()

    def update_spectrum(self):
        read_processed_spectrum = self.spectrometer.read_processed_spectra \
            if isinstance(self.spectrometer, Spectrometers) \
            else self.spectrometer.read_processed_spectrum
        spectrum = read_processed_spectrum()
        self.update_display(spectrum)

    def continuously_update_spectrum(self):
        t0 = time.time()
        while self.live_button.isChecked():
            if time.time()-t0 < 1./30.:
                continue
            else:
                t0 = time.time()
            self.update_spectrum()

    def update_display(self, spectrum):
        if self.enable_threshold.checkState() == QtCore.Qt.Checked:
            threshold = float(self.threshold.text())
            if isinstance(self.spectrometer, Spectrometers):
                spectrum = [spectrometer.mask_spectrum(s, threshold) for (spectrometer, s) in zip(self.spectrometer.spectrometers, spectrum)]
            else:
                spectrum = self.spectrometer.mask_spectrum(spectrum, threshold)
        if not self.fig.axes:
            if isinstance(self.spectrometer, Spectrometers):
                ax = self.fig.add_subplot(111)
                ax.plot(self.spectrometer.wavelengths[0], spectrum[0], 'r-')
                ax2 = ax.twinx()
                ax2.plot(self.spectrometer.wavelengths[1], spectrum[1], 'b-')
            else:
                ax = self.fig.add_subplot(111)
                ax.plot(self.spectrometer.wavelengths, spectrum, 'r-')
        else:
            if isinstance(self.spectrometer, Spectrometers):
                for i, axis in enumerate(self.fig.axes):
                    l, = axis.lines
                    l.set_data(self.spectrometer.wavelengths[i], spectrum[i])
                    axis.relim()
                    axis.autoscale_view()
            else:
                ax, = self.fig.axes
                l, = ax.lines
                l.set_data(self.spectrometer.wavelengths, spectrum)
                ax.relim()
                ax.autoscale_view()
        self.fig.canvas.draw()


class SpectrometerUI(QtGui.QWidget):
    """
    Joins together the control and display UIs into a single spectrometer UI.
    """

    def __init__(self, spectrometer):
        assert isinstance(spectrometer, Spectrometer), "instrument must be a Spectrometer"
        super(SpectrometerUI, self).__init__()
        self.spectrometer = spectrometer
        self._init_ui()

    def _init_ui(self):
        self.setWindowTitle(self.spectrometer.__class__.__name__)
        self.controls = self.spectrometer.get_qt_ui(control_only=True)
        self.display = SpectrometerDisplayUI(self.spectrometer)
        layout = QtGui.QVBoxLayout()
        controls_layout = QtGui.QVBoxLayout()
        controls_layout.addWidget(self.controls)
        controls_layout.setContentsMargins(0,0,0,0)
        controls_group = QtGui.QGroupBox()
        controls_group.setTitle('Spectrometer')
        controls_group.setLayout(controls_layout)
        layout.addWidget(controls_group)
        layout.addWidget(self.display)
        layout.setContentsMargins(5,5,5,5)
        layout.setSpacing(5)
        self.setLayout(layout)


class SpectrometersUI(QtGui.QWidget):
    def __init__(self, spectrometers):
        assert isinstance(spectrometers, Spectrometers), "instrument must be an instance of Spectrometers"
        super(SpectrometersUI, self).__init__()
        self.spectrometers = spectrometers
        self._init_ui()

    def _init_ui(self):
        self.setWindowTitle('Spectrometers')
        self.controls_layout = QtGui.QHBoxLayout()
        controls_group = QtGui.QGroupBox()
        controls_group.setTitle('Spectrometers')
        controls_group.setLayout(self.controls_layout)
        self.controls = []
        for spectrometer in self.spectrometers.spectrometers:
            control = spectrometer.get_qt_ui(control_only=True)
            self.controls_layout.addWidget(control)
            self.controls.append(control)
        self.display = SpectrometerDisplayUI(self.spectrometers)
        layout = QtGui.QVBoxLayout()
        layout.addWidget(controls_group)
        layout.addWidget(self.display)
        self.setLayout(layout)


class DummySpectrometer(Spectrometer):
    def __init__(self):
        super(DummySpectrometer, self).__init__()
        self._integration_time = 10

    def get_integration_time(self):
        return self._integration_time

    def set_integration_time(self, value):
        self._integration_time = value

    integration_time = property(get_integration_time, set_integration_time)

    def get_wavelengths(self):
        return np.arange(400,1200,1)

    wavelengths = property(get_wavelengths)

    def read_spectrum(self):
        from time import sleep
        sleep(self.integration_time/1000.)
        return np.array([np.random.random() for wl in self.wavelengths])


if __name__ == '__main__':
    import sys
    from nplab.utils.gui import get_qt_app
    s1 = DummySpectrometer()
    s2 = DummySpectrometer()
    spectrometers = Spectrometers([s1, s2])
    for spectrometer in spectrometers.spectrometers:
        spectrometer.integration_time = 100
    import timeit
    print '{0:.2f} ms'.format(1000*timeit.Timer(spectrometers.read_spectra).timeit(number=10)/10)
    app = get_qt_app()
    ui = SpectrometersUI(spectrometers)
    ui.show()
    sys.exit(app.exec_())<|MERGE_RESOLUTION|>--- conflicted
+++ resolved
@@ -19,8 +19,12 @@
 import datetime
 from nplab.instrument import Instrument
 
+
 class Spectrometer(Instrument):
-    metadata_property_names = ('model_name','serial_number','integration_time','reference','background','wavelengths')
+
+    metadata_property_names = ('model_name', 'serial_number', 'integration_time',
+                               'reference', 'background', 'wavelengths')
+
     def __init__(self):
         super(Spectrometer, self).__init__()
         self._model_name = None
@@ -174,7 +178,7 @@
         later processing.
         
         The attrs dictionary allows extra metadata to be saved in the HDF5 file."""
-        spectrum = self.read_spectrum() if spectrum is None else spectrum
+        spectrum = self.read_processed_spectrum() if spectrum is None else spectrum
         metadata = self.metadata
         metadata.update(attrs) #allow extra metadata to be passed in
         self.create_dataset("spectrum", data=spectrum, attrs=metadata) 
@@ -185,7 +189,6 @@
 
     def load_reference_from_file(self):
         pass
-
 
 
 class Spectrometers(Instrument):
@@ -222,15 +225,13 @@
         """Acquire a list of processed (referenced, background subtracted) spectra."""
         return self._pool.map(lambda s: s.read_processed_spectrum(), self.spectrometers)
 
-<<<<<<< HEAD
     def process_spectra(self, spectra):
         pairs = zip(self.spectrometers, spectra)
         return self._pool.map(lambda (s, spectrum): s.process_spectrum(spectrum), pairs)
-=======
+
     def get_metadata_list(self):
         """Return a list of metadata for each spectrometer."""
         return self._pool.map(lambda s: s.get_metadata(), self.spectrometers)
->>>>>>> 7b99b630
 
     def mask_spectra(self, spectra, threshold):
         return [spectrometer.mask_spectrum(spectrum, threshold) for (spectrometer, spectrum) in zip(self.spectrometers, spectra)]
